--- conflicted
+++ resolved
@@ -505,19 +505,6 @@
 	 * Adjust workmem as needed and set function
 	 * pointer */
 
-<<<<<<< HEAD
-	switch(control->compression_level) {
-		case 9:
-			/* level 9, best compression. 224kb work memory */
-			wrkmem = (lzo_bytep) calloc(1, LZO1X_999_MEM_COMPRESS);
-			lzo_compress_func = &lzo1x_999_compress;
-			break;
-		default:
-			/* 64kb work memory */
-			wrkmem = (lzo_bytep) calloc(1, LZO1X_1_MEM_COMPRESS);
-			lzo_compress_func = &lzo1x_1_compress;
-			break;
-=======
 	if (control->compression_level < 9) {
 		/* levels 1-8 64kb work memory */
 		wrkmem = (lzo_bytep) calloc(1, LZO1X_1_MEM_COMPRESS);
@@ -526,7 +513,6 @@
 		/* level 9, best compression. 224kb work memory */
 		wrkmem = (lzo_bytep) calloc(1, LZO1X_999_MEM_COMPRESS);
 		lzo_compress_func = &lzo1x_999_compress;
->>>>>>> cdf5a119
 	}
 
 	if (unlikely(wrkmem == NULL)) {
