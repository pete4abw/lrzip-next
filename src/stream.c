/*
   Copyright (C) 2006-2016,2018, 2021 Con Kolivas
   Copyright (C) 2011 Serge Belyshev
   Copyright (C) 2011, 2019, 2020, 2021 Peter Hyman
   Copyright (C) 1998 Andrew Tridgell

   This program is free software; you can redistribute it and/or modify
   it under the terms of the GNU General Public License as published by
   the Free Software Foundation; either version 2 of the License, or
   (at your option) any later version.

   This program is distributed in the hope that it will be useful,
   but WITHOUT ANY WARRANTY; without even the implied warranty of
   MERCHANTABILITY or FITNESS FOR A PARTICULAR PURPOSE.  See the
   GNU General Public License for more details.

   You should have received a copy of the GNU General Public License
   along with this program. If not, see <http://www.gnu.org/licenses/>.
*/
/* multiplex N streams into a file - the streams are passed
   through different compressors */

#ifdef HAVE_CONFIG_H
# include "config.h"
#endif

#ifdef HAVE_SYS_TIME_H
# include <sys/time.h>
#endif
#ifdef HAVE_SYS_TYPES_H
# include <sys/types.h>
#endif
#ifdef HAVE_SYS_RESOURCE_H
# include <sys/resource.h>
#endif
#ifdef HAVE_UNISTD_H
# include <unistd.h>
#endif
#include <sys/statvfs.h>
#include <pthread.h>
#include <bzlib.h>
#include <zlib.h>
#include <lzo/lzoconf.h>
#include <lzo/lzo1x.h>
#include <lz4.h>
#ifdef HAVE_ERRNO_H
# include <errno.h>
#endif
#ifdef HAVE_ENDIAN_H
# include <endian.h>
#elif HAVE_SYS_ENDIAN_H
# include <sys/endian.h>
#endif
#ifdef HAVE_ARPA_INET_H
# include <arpa/inet.h>
#endif

/* LZMA C Wrapper */
#include "LzmaLib.h"

#include "util.h"
#include "lrzip_core.h"
#include <math.h>

#include "Bra.h"	//Filters
#include "Delta.h"	//Delta Filter

/* bzip3 */
#include <libbz3.h>

/* zstd */
#include <zstd.h>
#include <zstd_errors.h>

/* This is not needed since it is defined in lrzip_private.h
 * #define STREAM_BUFSIZE (1024 * 1024 * 10)
 */

static struct compress_thread {
	uchar *s_buf;	/* Uncompressed buffer -> Compressed buffer */
	uchar c_type;	/* Compression type */
	i64 s_len;	/* Data length uncompressed */
	i64 c_len;	/* Data length compressed */
	cksem_t cksem;  /* This thread's semaphore */
	struct stream_info *sinfo;
	int streamno;
	uchar salt[SALT_LEN];
} *cthreads;

typedef struct stream_thread_struct {
	int i;		/* this is the current thread */
	rzip_control *control;
	struct stream_info *sinfo;
} stream_thread_struct;

extern const int zstd_compression_level[10];
extern const char *zstd_strategies[10];

static int output_thread;
static pthread_mutex_t output_lock = PTHREAD_MUTEX_INITIALIZER;
static pthread_cond_t output_cond = PTHREAD_COND_INITIALIZER;

static unsigned save_threads = 0;	// need for multiple chunks to restore thread count
static i64 limit = 0;			// save for open_stream_out
static i64 stream_bufsize = 0;		// save for open_stream_out

bool init_mutex(rzip_control *control, pthread_mutex_t *mutex)
{
	if (unlikely(pthread_mutex_init(mutex, NULL)))
		fatal("Failed to pthread_mutex_init\n");
	return true;
}

bool unlock_mutex(rzip_control *control, pthread_mutex_t *mutex)
{
	if (unlikely(pthread_mutex_unlock(mutex)))
		fatal("Failed to pthread_mutex_unlock\n");
	return true;
}

bool lock_mutex(rzip_control *control, pthread_mutex_t *mutex)
{
	if (unlikely(pthread_mutex_lock(mutex)))
		fatal("Failed to pthread_mutex_lock\n");
	return true;
}

static bool cond_wait(rzip_control *control, pthread_cond_t *cond, pthread_mutex_t *mutex)
{
	if (unlikely(pthread_cond_wait(cond, mutex)))
		fatal("Failed to pthread_cond_wait\n");
	return true;
}

static bool cond_broadcast(rzip_control *control, pthread_cond_t *cond)
{
	if (unlikely(pthread_cond_broadcast(cond)))
		fatal("Failed to pthread_cond_broadcast\n");
	return true;
}

bool create_pthread(rzip_control *control, pthread_t *thread, pthread_attr_t * attr,
	void * (*start_routine)(void *), void *arg)
{
	if (unlikely(pthread_create(thread, attr, start_routine, arg)))
		fatal("Failed to pthread_create\n");
	return true;
}

bool detach_pthread(rzip_control *control, pthread_t *thread)
{
	if (unlikely(pthread_detach(*thread)))
		fatal("Failed to pthread_detach\n");
	return true;
}

bool join_pthread(rzip_control *control, pthread_t th, void **thread_return)
{
	if (pthread_join(th, thread_return))
		fatal("Failed to pthread_join\n");
	return true;
}

/* just to keep things clean, declare function here
 * but move body to the end since it's a work function
*/
static int lz4_compresses(rzip_control *control, uchar *s_buf, i64 s_len);

/*
  ***** COMPRESSION FUNCTIONS *****

  ZPAQ, BZIP, GZIP, LZMA, LZO, BZIP3, ZSTD

  try to compress a buffer. If compression fails for whatever reason then
  leave uncompressed. Return the compression type in c_type and resulting
  length in c_len
*/

static int zstd_compress_buf(rzip_control *control, struct compress_thread *cthread, int current_thread)
{
	u32 dlen = round_up_page(control, cthread->s_len);
	size_t zstd_ret;
	uchar *c_buf;

	if (LZ4_TEST) {
		if (!lz4_compresses(control, cthread->s_buf, cthread->s_len))
			return 0;
	}

	c_buf = malloc(dlen);
	if (!c_buf) {
		print_err("Unable to allocate c_buf in zstd_compress_buf\n");
		return -1;
	}


	print_maxverbose("Starting zstd backend compression thread %d. Using zstd compression level %d, %s strategy\n",
			current_thread, control->zstd_level,
			zstd_strategies[control->zstd_strategy]);

	zstd_ret = ZSTD_compress( (void *)c_buf, (size_t) dlen,
			      (const void *)cthread->s_buf, (size_t) cthread->s_len,
			      /* map zstd compression level */
			      control->zstd_level );

	/* if compressed data is bigger then original data leave as
	 * CTYPE_NONE */

	if (zstd_ret == ZSTD_error_dstSize_tooSmall) {
		print_maxverbose("Thread %d: Incompressible block\n", current_thread);
		/* Incompressible, leave as CTYPE_NONE */
		dealloc(c_buf);
		return 0;
	}

	if (unlikely(ZSTD_isError(zstd_ret))) {
		dealloc(c_buf);
		print_maxverbose("Thread %d: zstd compress failed\n", current_thread);
		return -1;
	}

	/* zstd_ret is return size, not dlen */
	dlen = zstd_ret;
	if (unlikely(dlen >= cthread->c_len)) {
		print_maxverbose("Thread %d: Incompressible block\n", current_thread);
		/* Incompressible, leave as CTYPE_NONE */
		dealloc(c_buf);
		return 0;
	}

	cthread->c_len = dlen;
	dealloc(cthread->s_buf);
	cthread->s_buf = c_buf;
	cthread->c_type = CTYPE_ZSTD;
	return 0;
}

static int bzip3_compress_buf(rzip_control *control, struct compress_thread *cthread, int current_thread)
{
	i64 c_len, c_size;
	uchar *c_buf;

	struct bz3_state *state;

	if (LZ4_TEST) {
		if (!lz4_compresses(control, cthread->s_buf, cthread->s_len))
			return 0;
	}

	c_size = round_up_page(control, cthread->s_len + cthread->s_len / 50 + 30);
	c_buf = malloc(c_size);
	if (!c_buf) {
		print_err("Unable to allocate c_buf in bzip3_compress_buf\n");
		return -1;
	}
	memcpy(c_buf, cthread->s_buf, cthread->s_len);

	c_len = 0;
	print_maxverbose("Starting bzip3 backend compression thread %d... block size = %d - %'"PRIu32" bytes...\n",
		       current_thread, control->bzip3_bs, control->bzip3_block_size);

	state = bz3_new(control->bzip3_block_size);	// allocate bzip3 state
	if (!state)
		fatal("Failed to allocate %'"PRIu32" bytes bzip3 state.\n", control->bzip3_block_size);

        c_len = bz3_encode_block(state, c_buf, cthread->s_len);

	if (unlikely(c_len >= cthread->c_len)) {
		print_maxverbose("Thread %d: Incompressible block\n", current_thread);
		/* Incompressible, leave as CTYPE_NONE */
		dealloc(c_buf);
		return 0;
	}

	cthread->c_len = c_len;
	dealloc(cthread->s_buf);
	cthread->s_buf = c_buf;
	cthread->c_type = CTYPE_BZIP3;
	bz3_free(state);				// free bzip3 state
	return 0;
}

static int zpaq_compress_buf(rzip_control *control, struct compress_thread *cthread, int current_thread)
{
#define METHOD_MAX_LEN 10
	i64 c_len, c_size;
	uchar *c_buf;
	int zpaq_redundancy, zpaq_type=0, compressibility;
	char method[METHOD_MAX_LEN]; /* level, block size, redundancy of compression, type */

	/* if we're testing compressibility */
	if (LZ4_TEST) {
		if (!(compressibility=lz4_compresses(control, cthread->s_buf, cthread->s_len)))
			return 0;
	} /* else set compressibility to a neutral value */
	else
		compressibility = 50;	/* midpoint */


	c_size = round_up_page(control, cthread->s_len * 1.02);	/* increae buffer by 2% to prevent memory overrun */
	c_buf = malloc(c_size);
	if (!c_buf) {
		print_err("Unable to allocate c_buf in zpaq_compress_buf\n");
		return -1;
	}

	c_len = 0;
        /* Compression level can be 1 to 5, zpaq version 7.15
	 * Data types are determined by zpaq_redundancy
	 * Type 0 = binary/random. Type 1 = text. Type 2 and 3 not used due to e8e9 */
	zpaq_redundancy = 256-(compressibility * 2.55);		/* 0, hard, 255, easy. Inverse of lz4_compresses */
	if (zpaq_redundancy < 25) zpaq_redundancy = 25;		/* too low a value fails */
	if (zpaq_redundancy > 192)
		zpaq_type = 1;					/* text data */

	snprintf(method,METHOD_MAX_LEN,"%d%d,%d,%d",control->zpaq_level,control->zpaq_bs,zpaq_redundancy,zpaq_type);

	print_maxverbose("Starting zpaq backend compression thread %d...\nZPAQ: Method selected: %s: level=%d, bs=%d, redundancy=%d, type=%s\n",
		       current_thread, method, control->zpaq_level, control->zpaq_bs, zpaq_redundancy, zpaq_type == 0 ? "binary/random" : "text");

	/* Suppress Progress if Max Verbose */
        zpaq_compress(c_buf, &c_len, cthread->s_buf, cthread->s_len, &method[0],
			control->msgout, (SHOW_PROGRESS && !MAX_VERBOSE) ? true: false, current_thread);

	if (unlikely(c_len >= cthread->c_len)) {
		print_maxverbose("Thread %d: Incompressible block\n", current_thread);
		/* Incompressible, leave as CTYPE_NONE */
		dealloc(c_buf);
		return 0;
	}
	print_maxverbose("ZPAQ Thread %d Completed\n", current_thread);

	cthread->c_len = c_len;
	dealloc(cthread->s_buf);
	cthread->s_buf = c_buf;
	cthread->c_type = CTYPE_ZPAQ;
	return 0;
}

static int bzip2_compress_buf(rzip_control *control, struct compress_thread *cthread, int current_thread)
{
	u32 dlen = round_up_page(control, cthread->s_len);
	int bzip2_ret;
	uchar *c_buf;

	if (LZ4_TEST) {
		if (!lz4_compresses(control, cthread->s_buf, cthread->s_len))
			return 0;
	}

	c_buf = malloc(dlen);
	if (!c_buf) {
		print_err("Unable to allocate c_buf in bzip2_compress_buf\n");
		return -1;
	}

	bzip2_ret = BZ2_bzBuffToBuffCompress((char *)c_buf, &dlen,
		(char *)cthread->s_buf, cthread->s_len,
		control->compression_level, 0, control->compression_level * 10);

	/* if compressed data is bigger then original data leave as
	 * CTYPE_NONE */

	if (bzip2_ret == BZ_OUTBUFF_FULL) {
		print_maxverbose("Thread %d: Incompressible block\n", current_thread);
		/* Incompressible, leave as CTYPE_NONE */
		dealloc(c_buf);
		return 0;
	}

	if (unlikely(bzip2_ret != BZ_OK)) {
		dealloc(c_buf);
		print_maxverbose("Thread %d: BZ2 compress failed\n", current_thread);
		return -1;
	}

	if (unlikely(dlen >= cthread->c_len)) {
		print_maxverbose("Thread %d: Incompressible block\n", current_thread);
		/* Incompressible, leave as CTYPE_NONE */
		dealloc(c_buf);
		return 0;
	}

	cthread->c_len = dlen;
	dealloc(cthread->s_buf);
	cthread->s_buf = c_buf;
	cthread->c_type = CTYPE_BZIP2;
	return 0;
}

static int gzip_compress_buf(rzip_control *control, struct compress_thread *cthread, int current_thread)
{
	unsigned long dlen = round_up_page(control, cthread->s_len);
	uchar *c_buf;
	int gzip_ret;

	c_buf = malloc(dlen);
	if (!c_buf) {
		print_err("Unable to allocate c_buf in gzip_compress_buf\n");
		return -1;
	}

	gzip_ret = compress2(c_buf, &dlen, cthread->s_buf, cthread->s_len,
		control->compression_level);

	/* if compressed data is bigger then original data leave as
	 * CTYPE_NONE */

	if (gzip_ret == Z_BUF_ERROR) {
		print_maxverbose("Thread %d: Incompressible block\n", current_thread);
		/* Incompressible, leave as CTYPE_NONE */
		dealloc(c_buf);
		return 0;
	}

	if (unlikely(gzip_ret != Z_OK)) {
		dealloc(c_buf);
		print_maxverbose("Thread %d: compress2 failed\n", current_thread);
		return -1;
	}

	if (unlikely((i64)dlen >= cthread->c_len)) {
		print_maxverbose("Thread %d: Incompressible block\n", current_thread);
		/* Incompressible, leave as CTYPE_NONE */
		dealloc(c_buf);
		return 0;
	}

	cthread->c_len = dlen;
	dealloc(cthread->s_buf);
	cthread->s_buf = c_buf;
	cthread->c_type = CTYPE_GZIP;
	return 0;
}

static int lzma_compress_buf(rzip_control *control, struct compress_thread *cthread, int current_thread)
{
	int lzma_ret;
	size_t prop_size = 5; /* return value for lzma_properties */
	uchar *c_buf;
	size_t dlen;

	if (LZ4_TEST) {
		if (!lz4_compresses(control, cthread->s_buf, cthread->s_len))
			return 0;
	}

	print_maxverbose("Starting lzma backend compression thread %'d...\n", current_thread);
retry:
	dlen = round_up_page(control, cthread->s_len * 1.02); // add 2% for lzma overhead to prevent memory overrun
	c_buf = malloc(dlen);
	if (!c_buf) {
		print_err("Unable to allocate c_buf in lzma_compress_buf\n");
		return -1;
	}
	/* pass absolute dictionary size and compression level */
	lzma_ret = LzmaCompress(c_buf, &dlen, cthread->s_buf,
		(size_t)cthread->s_len, control->lzma_properties, &prop_size,
		control->compression_level,
		control->dictSize, /* dict size. 0 = set default, otherwise control->dictSize */
		LZMA_LC, LZMA_LP, LZMA_PB, /* lc, lp, pb */
		(control->compression_level < 7 ? 32 : 64), /* fb */
		((control->threads > 1 && NOBEMT) ? 1 : 2));
		/* LZMA spec has threads = 1 or 2 only.
		 * If NOBEMT is set, do not use multi-threading */
	if (lzma_ret != SZ_OK) {
		/* can pass -1 if not compressible! Thanks Lasse Collin */
		dealloc(c_buf);
		if (lzma_ret == SZ_ERROR_MEM) {
			if (control->compression_level > 1) {
				control->compression_level--;
				print_verbose("LZMA Warning: %d. Can't allocate enough RAM for compression window, trying smaller.\n", SZ_ERROR_MEM);
				goto retry;
			}
			/* All compression levels failed. Abort */
			print_err("Unable to allocate enough RAM for any sized LZMA compression window. Aborting \n");
		} else if (lzma_ret == SZ_ERROR_OUTPUT_EOF) {
			print_maxverbose("Harmless LZMA Output Buffer Overflow error: %d. Incompressible block.\n", SZ_ERROR_OUTPUT_EOF);
			return 0;
		} else if (lzma_ret == SZ_ERROR_PARAM) {
			print_err("LZMA Parameter ERROR: %d. This should not happen.\n", SZ_ERROR_PARAM);
		} else if (lzma_ret == SZ_ERROR_THREAD) {
			print_err("LZMA Multi Thread ERROR: %d. This should not happen. Aborting\n", SZ_ERROR_THREAD);
		} else
			print_err("Unidentified LZMA ERROR: %d. This should not happen.\n", lzma_ret);
		return -1;
	}

	if (unlikely((i64)dlen >= cthread->c_len)) {
		/* Incompressible, leave as CTYPE_NONE */
		print_maxverbose("Thread %d: Incompressible block\n", current_thread);
		dealloc(c_buf);
		return 0;
	}

	cthread->c_len = dlen;
	dealloc(cthread->s_buf);
	cthread->s_buf = c_buf;
	cthread->c_type = CTYPE_LZMA;
	return 0;
}

static int lzo_compress_buf(rzip_control *control, struct compress_thread *cthread, int current_thread)
{
	lzo_uint in_len = cthread->s_len;
	lzo_uint dlen = round_up_page(control, in_len + in_len / 16 + 64 + 3);
	lzo_bytep wrkmem;
	uchar *c_buf;
	int ret = -1;

	wrkmem = (lzo_bytep) calloc(1, LZO1X_1_MEM_COMPRESS);
	if (unlikely(wrkmem == NULL)) {
		print_maxverbose("Failed to malloc wkmem\n");
		return ret;
	}

	c_buf = malloc(dlen);
	if (!c_buf) {
		print_err("Unable to allocate c_buf in lzo_compress_buf");
		goto out_free;
	}

	/* lzo1x_1_compress does not return anything but LZO_OK so we ignore
	 * the return value */
	lzo1x_1_compress(cthread->s_buf, in_len, c_buf, &dlen, wrkmem);
	ret = 0;

	if (dlen >= in_len){
		/* Incompressible, leave as CTYPE_NONE */
		print_maxverbose("Thread %d: Incompressible block\n", current_thread);
		dealloc(c_buf);
		goto out_free;
	}

	cthread->c_len = dlen;
	dealloc(cthread->s_buf);
	cthread->s_buf = c_buf;
	cthread->c_type = CTYPE_LZO;
out_free:
	dealloc(wrkmem);
	return ret;
}

/*
  ***** DECOMPRESSION FUNCTIONS *****

  ZPAQ, BZIP, GZIP, LZMA, LZO, BZIP3, ZSTD

  try to decompress a buffer. Return 0 on success and -1 on failure.
*/
static int zstd_decompress_buf(rzip_control *control __UNUSED__, struct uncomp_thread *ucthread)
{
	u32 dlen = ucthread->u_len;
	int ret = 0;
	size_t zstd_ret;
	uchar *c_buf;

	c_buf = ucthread->s_buf;
	ucthread->s_buf = malloc(round_up_page(control, dlen));
	if (unlikely(!ucthread->s_buf)) {
		print_err("Failed to allocate %'d bytes for decompression\n", dlen);
		ret = -1;
		goto out;
	}

	zstd_ret = ZSTD_decompress( (void *) ucthread->s_buf, (size_t) dlen,
				      (const void *) c_buf, (size_t) ucthread->c_len );

	if (unlikely(ZSTD_isError(zstd_ret))) {
		print_err("Failed to decompress buffer - zstd_err=%'d - %s\n", zstd_ret,
				ZSTD_getErrorName(zstd_ret));
		ret = -1;
		goto out;
	}

	if (unlikely(dlen != ucthread->u_len)) {
		print_err("Inconsistent length after decompression. Got %'d bytes, expected %'"PRId64"\n", dlen, ucthread->u_len);
		ret = -1;
	} else
		dealloc(c_buf);
out:
	if (ret == -1) {
		dealloc(ucthread->s_buf);
		ucthread->s_buf = c_buf;
	}
	return ret;
}

static int bzip3_decompress_buf(rzip_control *control __UNUSED__, struct uncomp_thread *ucthread)
{
	i64 dlen = ucthread->u_len;
	uchar *c_buf;
	int ret = 0;

	struct bz3_state *state;

	c_buf = ucthread->s_buf;
	ucthread->s_buf = malloc(round_up_page(control, dlen));
	if (unlikely(!ucthread->s_buf)) {
		print_err("Failed to allocate %'"PRId64" bytes for decompression\n", dlen);
		ret = -1;
		goto out;
	}
	memcpy(ucthread->s_buf, c_buf, ucthread->c_len);

	state = bz3_new(control->bzip3_block_size);

	dlen = bz3_decode_block(state, ucthread->s_buf, ucthread->c_len, ucthread->u_len);
	if (bz3_last_error(state) != BZ3_OK)
		fatal("Failed to decompress with bz3 %s\n", bz3_strerror(state));

	if (unlikely(dlen != ucthread->u_len)) {
		print_err("Inconsistent length after decompression. Got %'"PRId64" bytes, expected %'"PRId64"\n", dlen, ucthread->u_len);
		ret = -1;
	} else
		dealloc(c_buf);
out:
	if (ret == -1) {
		dealloc(ucthread->s_buf);
		ucthread->s_buf = c_buf;
	}
	bz3_free(state);
	return ret;
}

static int zpaq_decompress_buf(rzip_control *control __UNUSED__, struct uncomp_thread *ucthread, int current_thread)
{
	i64 dlen = ucthread->u_len;
	uchar *c_buf;
	int ret = 0;

	c_buf = ucthread->s_buf;
	ucthread->s_buf = malloc(round_up_page(control, dlen));
	if (unlikely(!ucthread->s_buf)) {
		print_err("Failed to allocate %'"PRId64" bytes for decompression\n", dlen);
		ret = -1;
		goto out;
	}

	dlen = 0;

	/* Suppress Progress if Max Verbose */
	zpaq_decompress(ucthread->s_buf, &dlen, c_buf, ucthread->c_len,
			control->msgout, (SHOW_PROGRESS && !MAX_VERBOSE) ? true: false, current_thread);

	if (unlikely(dlen != ucthread->u_len)) {
		print_err("Inconsistent length after decompression. Got %'"PRId64" bytes, expected %'"PRId64"\n", dlen, ucthread->u_len);
		ret = -1;
	} else
		dealloc(c_buf);
out:
	if (ret == -1) {
		dealloc(ucthread->s_buf);
		ucthread->s_buf = c_buf;
	}
	return ret;
}

static int bzip2_decompress_buf(rzip_control *control __UNUSED__, struct uncomp_thread *ucthread)
{
	u32 dlen = ucthread->u_len;
	int ret = 0, bzerr;
	uchar *c_buf;

	c_buf = ucthread->s_buf;
	ucthread->s_buf = malloc(round_up_page(control, dlen));
	if (unlikely(!ucthread->s_buf)) {
		print_err("Failed to allocate %'d bytes for decompression\n", dlen);
		ret = -1;
		goto out;
	}

	bzerr = BZ2_bzBuffToBuffDecompress((char*)ucthread->s_buf, &dlen, (char*)c_buf, ucthread->c_len, 0, 0);
	if (unlikely(bzerr != BZ_OK)) {
		print_err("Failed to decompress buffer - bzerr=%'d\n", bzerr);
		ret = -1;
		goto out;
	}

	if (unlikely(dlen != ucthread->u_len)) {
		print_err("Inconsistent length after decompression. Got %'d bytes, expected %'"PRId64"\n", dlen, ucthread->u_len);
		ret = -1;
	} else
		dealloc(c_buf);
out:
	if (ret == -1) {
		dealloc(ucthread->s_buf);
		ucthread->s_buf = c_buf;
	}
	return ret;
}

static int gzip_decompress_buf(rzip_control *control __UNUSED__, struct uncomp_thread *ucthread)
{
	unsigned long dlen = ucthread->u_len;
	int ret = 0, gzerr;
	uchar *c_buf;

	c_buf = ucthread->s_buf;
	ucthread->s_buf = malloc(round_up_page(control, dlen));
	if (unlikely(!ucthread->s_buf)) {
		print_err("Failed to allocate %'"PRId64" bytes for decompression\n", dlen);
		ret = -1;
		goto out;
	}

	gzerr = uncompress(ucthread->s_buf, &dlen, c_buf, ucthread->c_len);
	if (unlikely(gzerr != Z_OK)) {
		print_err("Failed to decompress buffer - gzerr=%'d\n", gzerr);
		ret = -1;
		goto out;
	}

	if (unlikely((i64)dlen != ucthread->u_len)) {
		print_err("Inconsistent length after decompression. Got %'"PRId64" bytes, expected %'"PRId64"\n", dlen, ucthread->u_len);
		ret = -1;
	} else
		dealloc(c_buf);
out:
	if (ret == -1) {
		dealloc(ucthread->s_buf);
		ucthread->s_buf = c_buf;
	}
	return ret;
}

static int lzma_decompress_buf(rzip_control *control, struct uncomp_thread *ucthread)
{
	size_t dlen = ucthread->u_len;
	int ret = 0, lzmaerr;
	uchar *c_buf;
	SizeT c_len = ucthread->c_len;

	c_buf = ucthread->s_buf;
	ucthread->s_buf = malloc(round_up_page(control, dlen));
	if (unlikely(!ucthread->s_buf)) {
		print_err("Failed to allocate %'"PRId64" bytes for decompression\n", (i64)dlen);
		ret = -1;
		goto out;
	}

	/* With LZMA SDK 4.63 we pass control->lzma_properties
	 * which is needed for proper uncompress */
	lzmaerr = LzmaUncompress(ucthread->s_buf, &dlen, c_buf, &c_len, control->lzma_properties, 5);
	if (unlikely(lzmaerr)) {
		print_err("Failed to decompress buffer - lzmaerr=%'d\n", lzmaerr);
		ret = -1;
		goto out;
	}

	if (unlikely((i64)dlen != ucthread->u_len)) {
		print_err("Inconsistent length after decompression. Got %'"PRId64" bytes, expected %'"PRId64"\n", (i64)dlen, ucthread->u_len);
		ret = -1;
	} else
		dealloc(c_buf);
out:
	if (ret == -1) {
		dealloc(ucthread->s_buf);
		ucthread->s_buf = c_buf;
	}
	return ret;
}

static int lzo_decompress_buf(rzip_control *control __UNUSED__, struct uncomp_thread *ucthread)
{
	lzo_uint dlen = ucthread->u_len;
	int ret = 0, lzerr;
	uchar *c_buf;

	c_buf = ucthread->s_buf;
	ucthread->s_buf = malloc(round_up_page(control, dlen));
	if (unlikely(!ucthread->s_buf)) {
		print_err("Failed to allocate %'"PRIu32" bytes for decompression\n", (unsigned long)dlen);
		ret = -1;
		goto out;
	}

	lzerr = lzo1x_decompress_safe((uchar*)c_buf, ucthread->c_len, (uchar*)ucthread->s_buf, &dlen, NULL);
	if (unlikely(lzerr != LZO_E_OK)) {
		print_err("Failed to decompress buffer - lzerr=%'d\n", lzerr);
		ret = -1;
		goto out;
	}

	if (unlikely((i64)dlen != ucthread->u_len)) {
		print_err("Inconsistent length after decompression. Got %'"PRIu32" bytes, expected %'"PRId64"\n", (unsigned long)dlen, ucthread->u_len);
		ret = -1;
	} else
		dealloc(c_buf);
out:
	if (ret == -1) {
		dealloc(ucthread->s_buf);
		ucthread->s_buf = c_buf;
	}
	return ret;
}

/* WORK FUNCTIONS */

/* Look at whether we're writing to a ram location or physical files and write
 * the data accordingly. */
ssize_t put_fdout(rzip_control *control, void *offset_buf, ssize_t ret)
{
	if (!TMP_OUTBUF)
		return write(control->fd_out, offset_buf, (size_t)ret);

	if (unlikely(control->out_ofs + ret > control->out_maxlen)) {
		/* The data won't fit in a temporary output buffer so we have
		 * to fall back to temporary files. */
		print_verbose("Unable to decompress entirely in ram, will use physical files\n");
		if (unlikely(control->fd_out == -1))
			fatal("Was unable to decompress entirely in ram and no temporary file creation was possible\n");
		if (unlikely(!write_fdout(control, control->tmp_outbuf, control->out_len))) {
			print_err("Unable to write_fdout tmpoutbuf in put_fdout\n");
			return -1;
		}
		close_tmpoutbuf(control);
		if (unlikely(!write_fdout(control, offset_buf, ret))) {
			print_err("Unable to write_fdout offset_buf in put_fdout\n");
			return -1;
		}
		return ret;
	}
	memcpy(control->tmp_outbuf + control->out_ofs, offset_buf, ret);
	control->out_ofs += ret;
	if (likely(control->out_ofs > control->out_len))
		control->out_len = control->out_ofs;
	return ret;
}

/* This is a custom version of write() which writes in 1GB chunks to avoid
   the overflows at the >= 2GB mark thanks to 32bit fuckage. */
ssize_t write_1g(rzip_control *control, void *buf, i64 len)
{
	uchar *offset_buf = buf;
	ssize_t ret;
	i64 total;

	total = 0;
	while (len > 0) {
		ret = len;
		ret = put_fdout(control, offset_buf, (size_t)ret);
		if (unlikely(ret <= 0))
			return ret;
		len -= ret;
		offset_buf += ret;
		total += ret;
	}
	return total;
}

/* Should be called only if we know the buffer will be large enough, otherwise
 * we must dump_stdin first */
static bool read_fdin(struct rzip_control *control, i64 len)
{
	int tmpchar;
	i64 i;

	for (i = 0; i < len; i++) {
		tmpchar = getchar();
		if (unlikely(tmpchar == EOF))
			fatal("Reached end of file on STDIN prematurely on read_fdin, asked for %'"PRId64" got %'"PRId64"\n", len, i);
		control->tmp_inbuf[control->in_ofs + i] = (char)tmpchar;
	}
	control->in_len = control->in_ofs + len;
	return true;
}

/* Dump STDIN into a temporary file */
static int dump_stdin(rzip_control *control)
{
	if (unlikely(!write_fdin(control)))
		return -1;
	if (unlikely(!read_tmpinfile(control, control->fd_in)))
		return -1;
	close_tmpinbuf(control);
	return 0;
}

/* Ditto for read */
ssize_t read_1g(rzip_control *control, int fd, void *buf, i64 len)
{
	uchar *offset_buf = buf;
	ssize_t ret;
	i64 total;

	if (TMP_INBUF && fd == control->fd_in) {
		/* We're decompressing from STDIN */
		if (unlikely(control->in_ofs + len > control->in_maxlen)) {
			/* We're unable to fit it all into the temp buffer */
			if (dump_stdin(control))
				fatal("Inadequate ram to %compress from STDIN and unable to create in tmpfile");
			goto read_fd;
		}
		if (control->in_ofs + len > control->in_len) {
			if (unlikely(!read_fdin(control, control->in_ofs + len - control->in_len)))
				return false;
		}
		memcpy(buf, control->tmp_inbuf + control->in_ofs, len);
		control->in_ofs += len;
		return len;
	}

	if (TMP_OUTBUF && fd == control->fd_out) {
		if (unlikely(control->out_ofs + len > control->out_maxlen))
			fatal("Trying to read beyond out_ofs in tmpoutbuf\n");
		memcpy(buf, control->tmp_outbuf + control->out_ofs, len);
		control->out_ofs += len;
		return len;
	}

read_fd:
	total = 0;
	while (len > 0) {
		ret = len;
		ret = read(fd, offset_buf, (size_t)ret);
		if (unlikely(ret <= 0))
			return ret;
		len -= ret;
		offset_buf += ret;
		total += ret;
	}
	return total;
}

/* write to a file, return 0 on success and -1 on failure */
static int write_buf(rzip_control *control, uchar *p, i64 len)
{
	ssize_t ret;

	ret = write_1g(control, p, (size_t)len);
	if (unlikely(ret == -1)) {
		print_err("Write of length %'"PRId64" failed - %s\n", len, strerror(errno));
		return -1;
	}
	if (unlikely(ret != (ssize_t)len)) {
		print_err("Partial write!? asked for %'"PRId64" bytes but got %'"PRId64"\n", len, (i64)ret);
		return -1;
	}
	return 0;
}

/* write a byte */
static inline int write_u8(rzip_control *control, uchar v)
{
	return write_buf(control, &v, 1);
}

static inline int write_val(rzip_control *control, i64 v, int len)
{
	v = htole64(v);
	return write_buf(control, (uchar *)&v, len);
}

static int read_buf(rzip_control *control, int f, uchar *p, i64 len)
{
	ssize_t ret;

	ret = read_1g(control, f, p, (size_t)len);
	if (unlikely(ret == -1)) {
		print_err("Read of length %'"PRId64" failed - %s\n", len, strerror(errno));
		return -1;
	}
	if (unlikely(ret != (ssize_t)len)) {
		print_err("Partial read!? asked for %'"PRId64" bytes but got %'"PRId64"\n", len, (i64)ret);
		return -1;
	}
	return 0;
}

static inline int read_u8(rzip_control *control, int f, uchar *v)
{
	return read_buf(control, f, v, 1);
}

static inline int read_u32(rzip_control *control, int f, u32 *v)
{
	int ret = read_buf(control, f, (uchar *)v, 4);

	*v = le32toh(*v);
	return ret;
}

static inline int read_val(rzip_control *control, int f, i64 *v, int len)
{
	int ret;

	/* We only partially read all 8 bytes so have to zero v here */
	*v = 0;
	ret = read_buf(control, f, (uchar *)v, len);
	return ret;
}

static int fd_seekto(rzip_control *control, struct stream_info *sinfo, i64 spos, i64 pos)
{
	if (unlikely(lseek(sinfo->fd, spos, SEEK_SET) != spos)) {
		print_err("Failed to seek to %'"PRId64" in stream\n", pos);
		return -1;
	}
	return 0;
}

/* seek to a position within a set of streams - return -1 on failure */
static int seekto(rzip_control *control, struct stream_info *sinfo, i64 pos)
{
	i64 spos = pos + sinfo->initial_pos;

	if (TMP_OUTBUF) {
		spos -= control->out_relofs;
		control->out_ofs = spos;
		if (unlikely(spos > control->out_len || spos < 0)) {
			print_err("Trying to seek to %'"PRId64" outside tmp outbuf in seekto\n", spos);
			return -1;
		}
		return 0;
	}

	return fd_seekto(control, sinfo, spos, pos);
}

static int read_seekto(rzip_control *control, struct stream_info *sinfo, i64 pos)
{
	i64 spos = pos + sinfo->initial_pos;

	if (TMP_INBUF) {
		if (spos > control->in_len) {
			i64 len = spos - control->in_len;

			if (control->in_ofs + len > control->in_maxlen) {
				if (unlikely(dump_stdin(control)))
					return -1;
				goto fd_seek;
			} else {
				if (unlikely(!read_fdin(control, len)))
					return -1;
			}
		}
		control->in_ofs = spos;
		if (unlikely(spos < 0)) {
			print_err("Trying to seek to %'"PRId64" outside tmp inbuf in read_seekto\n", spos);
			return -1;
		}
		return 0;
	}
fd_seek:
	return fd_seekto(control, sinfo, spos, pos);
}

static i64 get_seek(rzip_control *control, int fd)
{
	i64 ret;

	if (TMP_OUTBUF)
		return control->out_relofs + control->out_ofs;
	ret = lseek(fd, 0, SEEK_CUR);
	if (unlikely(ret == -1))
		fatal("Failed to lseek in get_seek\n");
	return ret;
}

i64 get_readseek(rzip_control *control, int fd)
{
	i64 ret;

	if (TMP_INBUF)
		return control->in_ofs;
	ret = lseek(fd, 0, SEEK_CUR);
	if (unlikely(ret == -1))
		fatal("Failed to lseek in get_seek\n");
	return ret;
}

bool prepare_streamout_threads(rzip_control *control)
{
	pthread_t *threads;
	int i;

	/* As we serialise the generation of threads during the rzip
	 * pre-processing stage, it's faster to have one more thread available
	 * to keep all CPUs busy. There is no point splitting up the chunks
	 * into multiple threads if there will be no compression back end. */
	if (control->threads > 1)
		++control->threads;
	if (NO_COMPRESS)
		control->threads = 1;
	threads = control->pthreads = calloc(sizeof(pthread_t), control->threads);
	if (unlikely(!threads))
		fatal("Unable to calloc threads in prepare_streamout_threads\n");

	cthreads = calloc(sizeof(struct compress_thread), control->threads);
	if (unlikely(!cthreads)) {
		dealloc(threads);
		fatal("Unable to calloc cthreads in prepare_streamout_threads\n");
	}

	for (i = 0; i < control->threads; i++) {
		cksem_init(control, &cthreads[i].cksem);
		cksem_post(control, &cthreads[i].cksem);
	}
	return true;
}


bool close_streamout_threads(rzip_control *control)
{
	int i, close_thread = output_thread;

	/* Wait for the threads in the correct order in case they end up
	 * serialised */
	for (i = 0; i < control->threads; i++) {
		cksem_wait(control, &cthreads[close_thread].cksem);

		if (++close_thread == control->threads)
			close_thread = 0;
	}
	dealloc(cthreads);
	dealloc(control->pthreads);
	return true;
}

/* open a set of output streams, compressing with the given
   compression level and algorithm */
void *open_stream_out(rzip_control *control, int f, unsigned int n, i64 chunk_limit, char cbytes)
{
	struct stream_info *sinfo;
	i64 testsize;	// limit made static to prevent recurring tests of memory;
	uchar *testmalloc;
	unsigned int i, testbufs;

	sinfo = calloc(sizeof(struct stream_info), 1);
	if (unlikely(!sinfo))
		return NULL;
	if (chunk_limit < control->page_size)
		chunk_limit = control->page_size;
	sinfo->bufsize = sinfo->size = chunk_limit;

	sinfo->chunk_bytes = cbytes;
	sinfo->num_streams = n;
	sinfo->fd = f;

	sinfo->s = calloc(sizeof(struct stream), n);
	if (unlikely(!sinfo->s)) {
		dealloc(sinfo);
		return NULL;
	}

	/* Find the largest we can make the window based on ability to malloc
	 * ram. We need 2 buffers for each compression thread and the overhead
	 * of each compression back end. No 2nd buf is required when there is
	 * no back end compression. We limit the total regardless to 1/3 ram
	 * for when the OS lies due to heavy overcommit. */
	testbufs = NO_COMPRESS ? 1 : 2;
	limit = control->usable_ram/testbufs;			// this is max chunk limit based on ram and compression window

	/* Reduce threads one by one and then reduce dictionary size
	* This block only has to be done once since memory never
	* changes, chunk sizes are the same. */

	if (save_threads == 0) {
		save_threads = control->threads;		// save threads for loops
		bool overhead_set = false;

		int thread_limit = control->threads >= PROCESSORS / 2  ? (control->threads / 2) : control->threads;	// control thread loop
		if (control->force_bs) {			// don't try and reduce max memory usage!
			for ( ; control->threads > 1; control->threads-- ) {
				if (limit >= (control->overhead * control->threads / testbufs))
					break;
			}
			print_maxverbose("open_stream_out(): not recomputing thread memory use!\n");
		} else if (LZMA_COMPRESS) {
			uchar exponent = lzma2_prop_from_dic(control->dictSize);	// lzma2 coding for dictsize spec
			u32 save_dictSize = control->dictSize;	// save dictionary
			u32 DICTSIZEMIN = (1 << 24);		// minimum dictionary size (16MB)
			uchar save_exponent = exponent;		// save exponent
retry_lzma:
			do {
				for (control->threads = save_threads; control->threads >= thread_limit; control->threads--) {
					if (limit >= (control->overhead * control->threads / testbufs)) {
						overhead_set = true;			// got it!
						break;
					}
				}	// thread loop
				if (overhead_set == true)
					break;
				else {
					// reduce dictionary size
					exponent -= 1;					// exponent does not decrememt properly in macro
					control->dictSize = LZMA2_DIC_SIZE_FROM_PROP(exponent);
				}
				setup_overhead(control);				// recompute overhead
			} while (control->dictSize > DICTSIZEMIN);			// dictionary size loop
			if (!overhead_set && thread_limit > 1) {			// try again and lower thread_limit
				thread_limit--;
				control->dictSize = save_dictSize;			// restore dictionary
				exponent = save_exponent;				// restore exponent
				goto retry_lzma;
			}
			if (control->dictSize != save_dictSize)
				print_verbose("Dictionary Size reduced to %'"PRIu32"\n", control->dictSize);
		} else if (ZPAQ_COMPRESS) {
			/* compute max possible block size */
			int save_bs = control->zpaq_bs;
			int ZPAQBSMIN = 4;
retry_zpaq:
			do {
				for (control->threads = save_threads; control->threads >= thread_limit; control->threads--) {
					if (limit >= control->overhead * control->threads) {
						overhead_set = true;
						break;
					}
				} // thread loop
				if (overhead_set == true)
					break;
				else
					control->zpaq_bs--;				// decrement block size
				setup_overhead(control);				// recompute overhead
			} while (control->zpaq_bs > ZPAQBSMIN);				// block size loop
			if (!overhead_set && thread_limit > 1) {			// try again and lower thread_limit
				thread_limit--;
				control->zpaq_bs = save_bs;				// restore block size
				goto retry_zpaq;
			}
			if (control->zpaq_bs != save_bs)
				print_verbose("ZPAQ Block Size reduced to %d\n", control->zpaq_bs);
		} else if(BZIP3_COMPRESS) {
			/* compute max possible block size. NB: This code sucks but I don't want to refactor it. */
			int save_bs = control->bzip3_bs;
			u32 BZIP3BSMIN = (1 << 25);
retry_bzip3:
			do {
				for (control->threads = save_threads; control->threads >= thread_limit; control->threads--) {
					if (limit >= control->overhead * control->threads / testbufs) {
						overhead_set = true;
						break;
					}
				} // thread loop
				if (overhead_set == true)
					break;
				else
					control->bzip3_bs--;				// decrement block size
					control->bzip3_block_size = BZIP3_BLOCK_SIZE_FROM_PROP(control->bzip3_bs);

				setup_overhead(control);				// recompute overhead
			} while (control->bzip3_block_size > BZIP3BSMIN);				// block size loop
			if (!overhead_set && thread_limit > 1) {			// try again and lower thread_limit
				thread_limit--;
				control->bzip3_bs = save_bs;				// restore block size
				goto retry_bzip3;
			}
			if (control->bzip3_bs != save_bs)
				print_verbose("BZIP3 Block Size reduced to %d - %'"PRIu32"\n", control->bzip3_bs, control->bzip3_block_size);
		}

		if (control->threads != save_threads)
			print_verbose("Threads reduced to %'d\n", control->threads);

		print_verbose("Per Thread Memory Overhead is %'"PRId64"\n", control->overhead);

		save_threads = control->threads;			// preserve thread count. Important

		/* Bye bye 32 bit */
		/* check control->st_size. If compressing a file, check the following:
		 * 1. if control->st_size > limit, make sure limit not > than chunk_limit
		 * 2. if control->st_size = 0, then same test as 1
		 * 3. if control->st_size > 0 and < limit, then limit = control->st_size or STREAM_BUFSIZE if really small file
		 * control->sb.orig_size has buffering info, but only for rzip pre-processing
		 * This will hopefully force all threads to be used based on computed overhead
		 */
		if (control->st_size > 0 && control->st_size < limit)
			limit = MAX(control->st_size, STREAM_BUFSIZE);
		/* test limit against chunk_limit */
		else if (limit > chunk_limit)
			limit = chunk_limit;
retest_malloc:
		testsize = limit + (control->overhead * control->threads);
		testmalloc = malloc(testsize);
		if (!testmalloc) {
			limit = limit / 10 * 9;
			if (limit < 100000000) {
				/* If we can't even allocate 100MB then we'll never
				 * succeed */
				print_err("Unable to allocate enough memory for operation\n");
				dealloc(sinfo->s);
				dealloc(sinfo);
				return NULL;
			}
			goto retest_malloc;
		}
		dealloc(testmalloc);
		print_maxverbose("Succeeded in testing %'"PRId64" sized malloc for back end compression\n", testsize);
		/* Make the bufsize no smaller than STREAM_BUFSIZE. Round up the
		 * bufsize to fit X threads into it
		 * For ZPAQ the limit is 2^bs * 1MB */
		if (ZPAQ_COMPRESS && (limit/control->threads > 0x100000<<control->zpaq_bs))
			// ZPAQ  buffer always larger than STREAM_BUFSIZE
			stream_bufsize = round_up_page(control, (0x100000<<control->zpaq_bs)-0x1000);
		else if (BZIP3_COMPRESS && (limit/control->threads > control->bzip3_block_size))
			stream_bufsize = round_up_page(control, control->bzip3_block_size-0x1000);
		else if (LZMA_COMPRESS && limit/control->threads > STREAM_BUFSIZE)
			// for smaller dictionary sizes, need MAX test to bring in larger buffer from limit
			// limit = usable ram / 2
			// buffer size will be larger of limit/threads OR (overhead-dictsize)/threads
			// we want buffer to be smaller than overhead but still large in cases of small dictsize and overhead
			stream_bufsize = round_up_page(control, MAX(limit, control->overhead-control->dictSize)/control->threads);
		else	// all other methods
			stream_bufsize = round_up_page(control, MIN(limit, MAX(limit/control->threads, STREAM_BUFSIZE)));

		if (control->threads > 1)
			print_maxverbose("Using up to %'d threads to compress up to %'"PRId64" bytes each.\n",
				control->threads, stream_bufsize);
		else
			print_maxverbose("Using only 1 thread to compress up to %'"PRId64" bytes\n",
				stream_bufsize);
	} // end -- determine limit

	control->threads = save_threads;				// restore threads. This is important!

	sinfo->bufsize = stream_bufsize;

	for (i = 0; i < n; i++) {
		sinfo->s[i].buf = calloc(sinfo->bufsize , 1);
		if (unlikely(!sinfo->s[i].buf)) {
			fatal("Unable to malloc buffer of size %'"PRId64" in open_stream_out\n", sinfo->bufsize);
			dealloc(sinfo->s);
			dealloc(sinfo);
			return NULL;
		}
	}

	return (void *)sinfo;
}


/* prepare a set of n streams for reading on file descriptor f */
void *open_stream_in(rzip_control *control, int f, int n, char chunk_bytes)
{
	struct uncomp_thread *ucthreads;
	struct stream_info *sinfo;
	int total_threads, i;
	pthread_t *threads;
	i64 header_length;

	sinfo = calloc(sizeof(struct stream_info), 1);
	if (unlikely(!sinfo))
		return NULL;

	/* We have one thread dedicated to stream 0, and one more thread than
	 * CPUs to keep them busy, unless we're running single-threaded. */
	if (control->threads > 1)
		total_threads = control->threads + 2;
	else
		total_threads = control->threads + 1;
	threads = control->pthreads = calloc(sizeof(pthread_t), total_threads);
	if (unlikely(!threads))
		return NULL;

	sinfo->ucthreads = ucthreads = calloc(sizeof(struct uncomp_thread), total_threads);
	if (unlikely(!ucthreads)) {
		dealloc(sinfo);
		dealloc(threads);
		fatal("Unable to calloc ucthreads in open_stream_in\n");
	}

	sinfo->num_streams = n;
	sinfo->fd = f;
	sinfo->chunk_bytes = chunk_bytes;

	sinfo->s = calloc(sizeof(struct stream), n);
	if (unlikely(!sinfo->s)) {
		dealloc(sinfo);
		dealloc(threads);
		dealloc(ucthreads);
		return NULL;
	}

	sinfo->s[0].total_threads = 1;
	sinfo->s[1].total_threads = total_threads - 1;

	/* remove checks for lrzip < 0.6 */
	if (control->major_version == 0) {
		/* Read in flag that tells us if there are more chunks after
		 * this. Ignored if we know the final file size */
		print_maxverbose("Reading eof flag at %'"PRId64"\n", get_readseek(control, f));
		if (unlikely(read_u8(control, f, &control->eof))) {
			print_err("Failed to read eof flag in open_stream_in\n");
			goto failed;
		}
		print_maxverbose("EOF: %'d\n", control->eof);

		/* Read in the expected chunk size */
		if (!ENCRYPT) {
			print_maxverbose("Reading expected chunksize at %'"PRId64"\n", get_readseek(control, f));
			if (unlikely(read_val(control, f, &sinfo->size, sinfo->chunk_bytes))) {
				print_err("Failed to read in chunk size in open_stream_in\n");
				goto failed;
			}
			sinfo->size = le64toh(sinfo->size);
			if (sinfo->size)
				print_maxverbose("Chunk size: %'"PRId64"\n", sinfo->size);
			else
				/* FIXME need this to not show 0 bytes for chunk size */
				print_maxverbose("Chunk size: smaller than 4,096 bytes\n");
			control->st_size += sinfo->size;
			if (unlikely(sinfo->chunk_bytes < 1 || sinfo->chunk_bytes > 8 || sinfo->size < 0)) {
				print_err("Invalid chunk data size %'"PRId64" bytes %d\n", sinfo->size, sinfo->chunk_bytes);
				goto failed;
			}
		}
	}
	sinfo->initial_pos = get_readseek(control, f);
	if (unlikely(sinfo->initial_pos == -1))
		goto failed;

	for (i = 0; i < n; i++) {
		uchar c, enc_head[25 + SALT_LEN];
		i64 v1, v2;

		sinfo->s[i].base_thread = i;
		sinfo->s[i].uthread_no = sinfo->s[i].base_thread;
		sinfo->s[i].unext_thread = sinfo->s[i].base_thread;

		if (unlikely(ENCRYPT && read_buf(control, f, enc_head, SALT_LEN)))
			goto failed;
again:
		if (unlikely(read_u8(control, f, &c)))
			goto failed;

		/* remove checks for lrzip < 0.6 */
		if (control->major_version == 0) {
			int read_len;

			print_maxverbose("Reading stream %'d header at %'"PRId64"\n", i, get_readseek(control, f));
			if (ENCRYPT)
				read_len = 8;
			else
				read_len = sinfo->chunk_bytes;
			if (unlikely(read_val(control, f, &v1, read_len)))
				goto failed;
			if (unlikely(read_val(control, f, &v2, read_len)))
				goto failed;
			if (unlikely(read_val(control, f, &sinfo->s[i].last_head, read_len)))
				goto failed;
			header_length = 1 + (read_len * 3);
		}
		sinfo->total_read += header_length;

		if (ENCRYPT) {
			// pass decrypt flag instead of validate flag
			if (unlikely(!decrypt_header(control, enc_head, &c, &v1, &v2, &sinfo->s[i].last_head, LRZ_DECRYPT)))
				goto failed;
			sinfo->total_read += SALT_LEN;
		}

		v1 = le64toh(v1);
		v2 = le64toh(v2);
		sinfo->s[i].last_head = le64toh(sinfo->s[i].last_head);

		if (unlikely(c == CTYPE_NONE && v1 == 0 && v2 == 0 && sinfo->s[i].last_head == 0 && i == 0)) {
			print_err("Enabling stream close workaround\n");
			sinfo->initial_pos += header_length;
			goto again;
		}

		if (unlikely(c != CTYPE_NONE)) {
			print_err("Unexpected initial tag %'d in streams\n", c);
			if (ENCRYPT)
				print_err("Wrong password?\n");
			goto failed;
		}
		/* protect again 0 length c_ and u_ len */
<<<<<<< HEAD
		if (unlikely(v1 < 1)) {
			print_err("Unexpected initial c_len %'"PRId64" in streams %'"PRId64"\n", v1, v2);
			goto failed;
		}
		if (unlikely(v2 < 1)) {
=======
		if (unlikely(v1)) {
			print_err("Unexpected initial c_len %'"PRId64" in streams %'"PRId64"\n", v1, v2);
			goto failed;
		}
		if (unlikely(v2)) {
>>>>>>> a864e4e0
			print_err("Unexpected initial u_len %'"PRId64" in streams\n", v2);
			goto failed;
		}
	}

	return (void *)sinfo;

failed:
	dealloc(sinfo->s);
	dealloc(sinfo);
	dealloc(threads);
	dealloc(ucthreads);
	return NULL;
}

/* Once the final data has all been written to the block header, we go back
 * and write SALT_LEN bytes of salt before it, and encrypt the header in place
 * by reading what has been written, encrypting it, and writing back over it.
 * This is very convoluted depending on whether a last_head value is written
 * to this block or not. See the callers of this function */
static bool rewrite_encrypted(rzip_control *control, struct stream_info *sinfo, i64 ofs)
{
	uchar *buf, *head;
	i64 cur_ofs;

	cur_ofs = get_seek(control, sinfo->fd) - sinfo->initial_pos;
	if (unlikely(cur_ofs == -1))
		return false;
	head = malloc(25 + SALT_LEN);
	if (unlikely(!head))
		fatal("Failed to malloc head in rewrite_encrypted\n");
	buf = head + SALT_LEN;
	gcry_create_nonce(head, SALT_LEN);
	if (unlikely(seekto(control, sinfo, ofs - SALT_LEN)))
		fatal("Failed to seekto buf ofs in rewrite_encrypted\n");
	if (unlikely(write_buf(control, head, SALT_LEN)))
		fatal("Failed to write_buf head in rewrite_encrypted\n");
	if (unlikely(read_buf(control, sinfo->fd, buf, 25)))
		fatal("Failed to read_buf buf in rewrite_encrypted\n");

	if (unlikely(!lrz_encrypt(control, buf, 25, head)))
		goto error;

	if (unlikely(seekto(control, sinfo, ofs)))
		fatal("Failed to seek back to ofs in rewrite_encrypted\n");
	if (unlikely(write_buf(control, buf, 25)))
		fatal("Failed to write_buf encrypted buf in rewrite_encrypted\n");
	dealloc(head);
	seekto(control, sinfo, cur_ofs);
	return true;
error:
	dealloc(head);
	return false;
}

/* Enter with s_buf allocated,s_buf points to the compressed data after the
 * backend compression and is then freed here */
static void *compthread(void *data)
{
	stream_thread_struct *s = data;
	rzip_control *control = s->control;
	int current_thread = s->i;
	struct compress_thread *cti;
	struct stream_info *ctis;
	int waited = 0, ret = 0;
	i64 padded_len;
	int write_len;

	/* Make sure this thread doesn't already exist */

	dealloc(data);
	cti = &cthreads[current_thread];
	ctis = cti->sinfo;

	if (unlikely(setpriority(PRIO_PROCESS, 0, control->nice_val) == -1)) {
		print_err("Warning, unable to set thread nice value %'d...Resetting to %'d\n", control->nice_val, control->current_priority);
		setpriority(PRIO_PROCESS, 0, (control->nice_val=control->current_priority));
	}
	cti->c_type = CTYPE_NONE;
	cti->c_len = cti->s_len;

	/* Flushing writes to disk frees up any dirty ram, improving chances
	 * of succeeding in allocating more ram */
	fsync(ctis->fd);

	/* This is a cludge in case we are compressing to stdout and our first
	 * stream is not compressed, but subsequent ones are compressed by
	 * lzma and we can no longer seek back to the beginning of the file
	 * to write the lzma properties which are effectively always starting
	 * with 93.= 0x5D. lc=3, lp=0, pb=2 */
	if (TMP_OUTBUF && LZMA_COMPRESS)
		control->lzma_properties[0] = LZMA_LC_LP_PB;
retry:
	/* Filters are used ragrdless of compression type */
	if (FILTER_USED && cti->streamno == 1) {	// stream 0 is for matches, stream 1+ is for literals
		print_maxverbose("Using %s filter prior to compression for thread %'d...\n",
				((control->filter_flag == FILTER_FLAG_X86) ? "x86" :
				((control->filter_flag == FILTER_FLAG_ARM) ? "ARM" :
				((control->filter_flag == FILTER_FLAG_ARMT) ? "ARMT" :
				((control->filter_flag == FILTER_FLAG_ARM64) ? "ARM64" :
				((control->filter_flag == FILTER_FLAG_PPC) ? "PPC" :
				((control->filter_flag == FILTER_FLAG_SPARC) ? "SPARC" :
				((control->filter_flag == FILTER_FLAG_IA64) ? "IA64" :
				((control->filter_flag == FILTER_FLAG_DELTA) ? "Delta" : "wtf")))))))), current_thread);
		if (control->filter_flag == FILTER_FLAG_X86) {
			UInt32 x86State = Z7_BRANCH_CONV_ST_X86_STATE_INIT_VAL;
			z7_BranchConvSt_X86_Enc(cti->s_buf, cti->s_len, 0, &x86State);
		}
		else if (control->filter_flag == FILTER_FLAG_ARM) {
			z7_BranchConv_ARM_Enc(cti->s_buf, cti->s_len, 0);
		}
		else if (control->filter_flag == FILTER_FLAG_ARMT) {
			z7_BranchConv_ARMT_Enc(cti->s_buf, cti->s_len, 0);
		}
		else if (control->filter_flag == FILTER_FLAG_ARM64) {
			z7_BranchConv_ARM64_Enc(cti->s_buf, cti->s_len, 0);
		}
		else if (control->filter_flag == FILTER_FLAG_PPC) {
			z7_BranchConv_PPC_Enc(cti->s_buf, cti->s_len, 0);
		}
		else if (control->filter_flag == FILTER_FLAG_SPARC) {
			z7_BranchConv_SPARC_Enc(cti->s_buf, cti->s_len, 0);
		}
		if (control->filter_flag == FILTER_FLAG_IA64) {
			z7_BranchConv_IA64_Enc(cti->s_buf, cti->s_len, 0);
		}
		if (control->delta) {
			uchar delta_state[DELTA_STATE_SIZE];
			Delta_Init(delta_state);
			Delta_Encode(delta_state, control->delta, cti->s_buf,  cti->s_len);
		}
	}
	/* Very small buffers have issues to do with minimum amounts of ram
	 * allocatable to a buffer combined with the MINIMUM_MATCH of rzip
	 * being 31 bytes so don't bother trying to compress anything less
	 * than 64 bytes. */
	if (!NO_COMPRESS && cti->c_len >= 64) {
		/* Any Filter */
		if (LZMA_COMPRESS)
			ret = lzma_compress_buf(control, cti, current_thread);
		else if (LZO_COMPRESS)
			ret = lzo_compress_buf(control, cti, current_thread);
		else if (BZIP2_COMPRESS)
			ret = bzip2_compress_buf(control, cti, current_thread);
		else if (ZLIB_COMPRESS)
			ret = gzip_compress_buf(control, cti, current_thread);
		else if (ZPAQ_COMPRESS)
			ret = zpaq_compress_buf(control, cti, current_thread);
		else if (BZIP3_COMPRESS)
			ret = bzip3_compress_buf(control, cti, current_thread);
		else if (ZSTD_COMPRESS)
			ret = zstd_compress_buf(control, cti, current_thread);
		else fatal("Dunno wtf compression to use!\n");
	}

	padded_len = cti->c_len;
	if (!ret) {
		if (ENCRYPT) {
		/* We need to pad out each block to at least be CBC_LEN bytes
		 * long or encryption cannot work. We pad it with random
		 * data */
			if (padded_len < *control->enc_keylen)
				padded_len = *control->enc_keylen;
			cti->s_buf = realloc(cti->s_buf, padded_len);
			if (unlikely(!cti->s_buf))
				fatal("Failed to realloc s_buf in compthread\n");
			gcry_create_nonce(cti->s_buf + cti->c_len, padded_len - cti->c_len);
		}
	}

	/* If compression fails for whatever reason multithreaded, then wait
	 * for the previous thread to finish, serialising the work to decrease
	 * the memory requirements, increasing the chance of success */
	if (unlikely(ret && waited))
		fatal("Failed to compress in compthread\n");

	if (!waited) {
		lock_mutex(control, &output_lock);
		while (output_thread != current_thread)
			cond_wait(control, &output_cond, &output_lock);
		unlock_mutex(control, &output_lock);
		waited = 1;
	}
	if (unlikely(ret)) {
		print_maxverbose("Unable to compress in parallel, waiting for previous thread to complete before trying again\n");
		if (FILTER_USED && cti->streamno == 1 ) {	// As unlikely as this is, we have to undo filtering here
			print_maxverbose("Reverting filtering...\n");
			if (control->filter_flag == FILTER_FLAG_X86) {
				UInt32 x86State = Z7_BRANCH_CONV_ST_X86_STATE_INIT_VAL;
				z7_BranchConvSt_X86_Dec(cti->s_buf, cti->s_len, 0, &x86State);
			}
			else if (control->filter_flag == FILTER_FLAG_ARM) {
				z7_BranchConv_ARM_Dec(cti->s_buf, cti->s_len, 0);
			}
			else if (control->filter_flag == FILTER_FLAG_ARMT) {
				z7_BranchConv_ARMT_Dec(cti->s_buf, cti->s_len, 0);
			}
			else if (control->filter_flag == FILTER_FLAG_ARM64) {
				z7_BranchConv_ARM64_Dec(cti->s_buf, cti->s_len, 0);
			}
			else if (control->filter_flag == FILTER_FLAG_PPC) {
				z7_BranchConv_PPC_Dec(cti->s_buf, cti->s_len, 0);
			}
			else if (control->filter_flag == FILTER_FLAG_SPARC) {
				z7_BranchConv_SPARC_Dec(cti->s_buf, cti->s_len, 0);
			}
			else if (control->filter_flag == FILTER_FLAG_IA64) {
				z7_BranchConv_IA64_Dec(cti->s_buf, cti->s_len, 0);
			}
			else if (control->delta) {
				uchar delta_state[DELTA_STATE_SIZE];
				print_maxverbose("Reverting Delta filter data prior to trying again...\n");
				Delta_Init(delta_state);
				Delta_Decode(delta_state, control->delta, cti->s_buf,  cti->s_len);
			}
		}
		goto retry;
	}

	/* Need to be big enough to fill one CBC_LEN */
	if (ENCRYPT)
		write_len = 8;
	else
		write_len = ctis->chunk_bytes;

	if (!ctis->chunks++) {
		int j;

		if (TMP_OUTBUF) {
			lock_mutex(control, &control->control_lock);
			if (!control->magic_written)
				write_magic(control);
			unlock_mutex(control, &control->control_lock);

			if (unlikely(!flush_tmpoutbuf(control))) {
				print_err("Failed to flush_tmpoutbuf in compthread\n");
				goto error;
			}
		}

		print_maxverbose("Writing initial chunk bytes value %'d at %'"PRId64"\n",
				 ctis->chunk_bytes, get_seek(control, ctis->fd));
		/* Write chunk bytes of this block */
		write_u8(control, ctis->chunk_bytes);

		/* Write whether this is the last chunk, followed by the size
		 * of this chunk */
		print_maxverbose("Writing EOF flag as %'d\n", control->eof);
		write_u8(control, control->eof);
		if (!ENCRYPT)
			write_val(control, ctis->size, ctis->chunk_bytes);

		/* First chunk of this stream, write headers */
		ctis->initial_pos = get_seek(control, ctis->fd);
		if (unlikely(ctis->initial_pos == -1))
			goto error;

		print_maxverbose("Writing initial header at %'"PRId64"\n", ctis->initial_pos);
		for (j = 0; j < ctis->num_streams; j++) {
			/* If encrypting, we leave SALT_LEN room to write in salt
			* later */
			if (ENCRYPT) {
				if (unlikely(write_val(control, 0, SALT_LEN)))
					fatal("Failed to write_buf blank salt in compthread %'d\n", current_thread);
				ctis->cur_pos += SALT_LEN;
			}
			ctis->s[j].last_head = ctis->cur_pos + 1 + (write_len * 2);
			write_u8(control, CTYPE_NONE);
			write_val(control, 0, write_len);
			write_val(control, 0, write_len);
			write_val(control, 0, write_len);
			ctis->cur_pos += 1 + (write_len * 3);
		}
	}

	print_maxverbose("Compthread %'d seeking to %'"PRId64" to store length %'d\n", current_thread, ctis->s[cti->streamno].last_head, write_len);

	if (unlikely(seekto(control, ctis, ctis->s[cti->streamno].last_head)))
		fatal("Failed to seekto in compthread %'d\n", current_thread);

	if (unlikely(write_val(control, ctis->cur_pos, write_len)))
		fatal("Failed to write_val cur_pos in compthread %'d\n", current_thread);

	if (ENCRYPT)
		rewrite_encrypted(control, ctis, ctis->s[cti->streamno].last_head - 17);

	ctis->s[cti->streamno].last_head = ctis->cur_pos + 1 + (write_len * 2) + (ENCRYPT ? SALT_LEN : 0);

	print_maxverbose("Compthread %'d seeking to %'"PRId64" to write header\n", current_thread, ctis->cur_pos);

	if (unlikely(seekto(control, ctis, ctis->cur_pos)))
		fatal("Failed to seekto cur_pos in compthread %'d\n", current_thread);

	print_maxverbose("Thread %'d writing %'"PRId64" compressed bytes from stream %'d\n", current_thread, padded_len, cti->streamno);

	if (ENCRYPT) {
		if (unlikely(write_val(control, 0, SALT_LEN)))
			fatal("Failed to write_buf header salt in compthread %'d\n", current_thread);
		ctis->cur_pos += SALT_LEN;
		ctis->s[cti->streamno].last_headofs = ctis->cur_pos;
	}
	/* We store the actual c_len even though we might pad it out */
	if (unlikely(write_u8(control, cti->c_type) ||
		write_val(control, cti->c_len, write_len) ||
		write_val(control, cti->s_len, write_len) ||
		write_val(control, 0, write_len))) {
			fatal("Failed write in compthread %'d\n", current_thread);
	}
	ctis->cur_pos += 1 + (write_len * 3);

	if (ENCRYPT) {
		gcry_create_nonce(cti->salt, SALT_LEN);
		if (unlikely(write_buf(control, cti->salt, SALT_LEN)))
			fatal("Failed to write_buf block salt in compthread %'d\n", current_thread);
		if (unlikely(!lrz_encrypt(control, cti->s_buf, padded_len, cti->salt)))
			goto error;
		ctis->cur_pos += SALT_LEN;
	}

	print_maxverbose("Compthread %'d writing data at %'"PRId64"\n", current_thread, ctis->cur_pos);

	if (unlikely(write_buf(control, cti->s_buf, padded_len)))
		fatal("Failed to write_buf s_buf in compthread %'d\n", current_thread);

	ctis->cur_pos += padded_len;
	dealloc(cti->s_buf);

	lock_mutex(control, &output_lock);
	if (++output_thread == control->threads)
		output_thread = 0;
	cond_broadcast(control, &output_cond);
	unlock_mutex(control, &output_lock);

error:
	cksem_post(control, &cti->cksem);

	return NULL;
}

static void clear_buffer(rzip_control *control, struct stream_info *sinfo, int streamno, int newbuf)
{
	pthread_t *threads = control->pthreads;
	stream_thread_struct *s;
	static int current_thread = 0;

	/* Make sure this thread doesn't already exist */
	cksem_wait(control, &cthreads[current_thread].cksem);

	cthreads[current_thread].sinfo = sinfo;
	cthreads[current_thread].streamno = streamno;
	cthreads[current_thread].s_buf = sinfo->s[streamno].buf;
	cthreads[current_thread].s_len = sinfo->s[streamno].buflen;

	print_maxverbose("Starting thread %'d to compress %'"PRId64" bytes from stream %'d\n",
			 current_thread, cthreads[current_thread].s_len, streamno);

	s = malloc(sizeof(stream_thread_struct));
	if (unlikely(!s)) {
		cksem_post(control, &cthreads[current_thread].cksem);
		fatal("Unable to malloc in clear_buffer");
	}
	s->i = current_thread;
	s->control = control;
	if (unlikely((!create_pthread(control, &threads[current_thread], NULL, compthread, s)) ||
	             (!detach_pthread(control, &threads[current_thread]))))
		fatal("Unable to create compthread in clear_buffer");

	if (newbuf) {
		/* The stream buffer has been given to the thread, allocate a
		 * new one. */
		sinfo->s[streamno].buf = malloc(sinfo->bufsize);
		if (unlikely(!sinfo->s[streamno].buf))
			fatal("Unable to malloc buffer of size %'"PRId64" in flush_buffer\n", sinfo->bufsize);
		sinfo->s[streamno].buflen = 0;
	}

	if (++current_thread == control->threads)
		current_thread = 0;
}

/* flush out any data in a stream buffer */
void flush_buffer(rzip_control *control, struct stream_info *sinfo, int streamno)
{
	clear_buffer(control, sinfo, streamno, 1);
}

static void *ucompthread(void *data)
{
	stream_thread_struct *sts = data;
	rzip_control *control = sts->control;
	int waited = 0, ret = 0, current_thread = sts->i;
	struct uncomp_thread *uci = &sts->sinfo->ucthreads[current_thread];

	dealloc(data);

	if (unlikely(setpriority(PRIO_PROCESS, 0, control->nice_val) == -1)) {
		print_err("Warning, unable to set thread nice value %'d...Resetting to %'d\n", control->nice_val, control->current_priority);
		setpriority(PRIO_PROCESS, 0, (control->nice_val=control->current_priority));
	}

retry:
	if (uci->c_type != CTYPE_NONE) {
		switch (uci->c_type) {
			case CTYPE_LZMA:
				ret = lzma_decompress_buf(control, uci);
				break;
			case CTYPE_LZO:
				ret = lzo_decompress_buf(control, uci);
				break;
			case CTYPE_BZIP2:
				ret = bzip2_decompress_buf(control, uci);
				break;
			case CTYPE_GZIP:
				ret = gzip_decompress_buf(control, uci);
				break;
			case CTYPE_ZPAQ:
				ret = zpaq_decompress_buf(control, uci, current_thread);
				break;
			case CTYPE_BZIP3:
				ret = bzip3_decompress_buf(control, uci);
				break;
			case CTYPE_ZSTD:
				ret = zstd_decompress_buf(control, uci);
				break;
			default:
				fatal("Dunno wtf decompression type to use!\n");
				break;
		}
	}
	if (FILTER_USED && uci->streamno == 1) { // restore unfiltered data, literals only
		if (control->minor_version < 12) {
			print_maxverbose("Restoring %s filter data post decompression for thread %'d...\n",
					((control->filter_flag == FILTER_FLAG_X86) ? "x86" :
					((control->filter_flag == FILTER_FLAG_ARM) ? "ARM" :
					((control->filter_flag == FILTER_FLAG_ARMT) ? "ARMT" :
					((control->filter_flag == FILTER_FLAG_PPC) ? "PPC" :
					((control->filter_flag == FILTER_FLAG_SPARC) ? "SPARC" :
					((control->filter_flag == FILTER_FLAG_IA64) ? "IA64" :
					((control->filter_flag == OLD_FILTER_FLAG_DELTA) ? "Delta" : "wtf"))))))), current_thread);
			if (control->filter_flag == FILTER_FLAG_X86) {
				UInt32 x86State = Z7_BRANCH_CONV_ST_X86_STATE_INIT_VAL;
				z7_BranchConvSt_X86_Dec(uci->s_buf, uci->u_len, 0, &x86State);
			}
			else if (control->filter_flag == FILTER_FLAG_ARM) {
				z7_BranchConv_ARM_Dec(uci->s_buf, uci->u_len, 0);
			}
			else if (control->filter_flag == FILTER_FLAG_ARMT) {
				z7_BranchConv_ARMT_Dec(uci->s_buf, uci->u_len, 0);
			}
			else if (control->filter_flag == FILTER_FLAG_PPC) {
				z7_BranchConv_PPC_Dec(uci->s_buf, uci->u_len, 0);
			}
			else if (control->filter_flag == FILTER_FLAG_SPARC) {
				z7_BranchConv_SPARC_Dec(uci->s_buf, uci->u_len, 0);
			}
			if (control->filter_flag == FILTER_FLAG_IA64) {
				z7_BranchConv_IA64_Dec(uci->s_buf, uci->u_len, 0);
			}
		} else {	// new version
			print_maxverbose("Restoring %s filter data post decompression for thread %'d...\n",
					((control->filter_flag == FILTER_FLAG_X86) ? "x86" :
					((control->filter_flag == FILTER_FLAG_ARM) ? "ARM" :
					((control->filter_flag == FILTER_FLAG_ARMT) ? "ARMT" :
					((control->filter_flag == FILTER_FLAG_ARM64) ? "ARM64" :
					((control->filter_flag == FILTER_FLAG_PPC) ? "PPC" :
					((control->filter_flag == FILTER_FLAG_SPARC) ? "SPARC" :
					((control->filter_flag == FILTER_FLAG_IA64) ? "IA64" :
					((control->filter_flag == FILTER_FLAG_DELTA) ? "Delta" : "wtf")))))))), current_thread);
			if (control->filter_flag == FILTER_FLAG_X86) {
				UInt32 x86State = Z7_BRANCH_CONV_ST_X86_STATE_INIT_VAL;
				z7_BranchConvSt_X86_Dec(uci->s_buf, uci->u_len, 0, &x86State);
			}
			else if (control->filter_flag == FILTER_FLAG_ARM) {
				z7_BranchConv_ARM_Dec(uci->s_buf, uci->u_len, 0);
			}
			else if (control->filter_flag == FILTER_FLAG_ARMT) {
				z7_BranchConv_ARMT_Dec(uci->s_buf, uci->u_len, 0);
			}
			else if (control->filter_flag == FILTER_FLAG_ARM64) {
				z7_BranchConv_ARM64_Dec(uci->s_buf, uci->u_len, 0);
			}
			else if (control->filter_flag == FILTER_FLAG_PPC) {
				z7_BranchConv_PPC_Dec(uci->s_buf, uci->u_len, 0);
			}
			else if (control->filter_flag == FILTER_FLAG_SPARC) {
				z7_BranchConv_SPARC_Dec(uci->s_buf, uci->u_len, 0);
			}
			if (control->filter_flag == FILTER_FLAG_IA64) {
				z7_BranchConv_IA64_Dec(uci->s_buf, uci->u_len, 0);
			}
		}
		if (control->delta) {
			uchar delta_state[DELTA_STATE_SIZE];
			Delta_Init(delta_state);
			Delta_Decode(delta_state, control->delta, uci->s_buf,  uci->u_len);
		}
	}

	/* As per compression, serialise the decompression if it fails in
	 * parallel */
	if (unlikely(ret)) {
		if (unlikely(waited))
			fatal("Failed to decompress in ucompthread\n");
		print_maxverbose("Unable to decompress in parallel, waiting for previous thread to complete before trying again\n");
		/* We do not strictly need to wait for this, so it's used when
		 * decompression fails due to inadequate memory to try again
		 * serialised. */
		lock_mutex(control, &output_lock);
		while (output_thread != current_thread)
			cond_wait(control, &output_cond, &output_lock);
		unlock_mutex(control, &output_lock);
		waited = 1;
		goto retry;
	}

	print_maxverbose("Thread %'d decompressed %'"PRId64" bytes from stream %'d\n", current_thread, uci->u_len, uci->streamno);

	return NULL;
}

/* fill a buffer from a stream - return -1 on failure */
static int fill_buffer(rzip_control *control, struct stream_info *sinfo, struct stream *s, int streamno)
{
	i64 u_len, c_len, last_head, padded_len, header_length, max_len;
	uchar enc_head[25 + SALT_LEN], blocksalt[SALT_LEN];
	struct uncomp_thread *ucthreads = sinfo->ucthreads;
	pthread_t *threads = control->pthreads;
	stream_thread_struct *sts;
	uchar c_type, *s_buf;
	void *thr_return;

	dealloc(s->buf);
	if (s->eos)
		goto out;
fill_another:
	if (unlikely(ucthreads[s->uthread_no].busy))
		fatal("Trying to start a busy thread, this shouldn't happen!\n");

	if (unlikely(read_seekto(control, sinfo, s->last_head)))
		return -1;

	if (ENCRYPT) {
		if (unlikely(read_buf(control, sinfo->fd, enc_head, SALT_LEN)))
			return -1;
		sinfo->total_read += SALT_LEN;
	}

	if (unlikely(read_u8(control, sinfo->fd, &c_type)))
		return -1;

	/* remove checks for lrzip < 0.6 */
	if (control->major_version == 0) {
		int read_len;

		print_maxverbose("Reading ucomp header at %'"PRId64"\n", get_readseek(control, sinfo->fd));
		if (ENCRYPT)
			read_len = 8;
		else
			read_len = sinfo->chunk_bytes;
		if (unlikely(read_val(control, sinfo->fd, &c_len, read_len)))
			return -1;
		if (unlikely(read_val(control, sinfo->fd, &u_len, read_len)))
			return -1;
		if (unlikely(read_val(control, sinfo->fd, &last_head, read_len)))
			return -1;
		header_length = 1 + (read_len * 3);
	}
	sinfo->total_read += header_length;

	if (ENCRYPT) {
		// pass decrypt flag
		if (unlikely(!decrypt_header(control, enc_head, &c_type, &c_len, &u_len, &last_head, LRZ_DECRYPT)))
			return -1;
		if (unlikely(read_buf(control, sinfo->fd, blocksalt, SALT_LEN)))
			return -1;
		sinfo->total_read += SALT_LEN;
	}
	c_len = le64toh(c_len);
	u_len = le64toh(u_len);
	last_head = le64toh(last_head);
	print_maxverbose("Fill_buffer stream %'d c_len %'"PRId64" u_len %'"PRId64" last_head %'"PRId64"\n", streamno, c_len, u_len, last_head);

	/* It is possible for there to be an empty match block at the end of
	 * incompressible data */
	if (unlikely(c_len == 0 && u_len == 0 && streamno == 1 && last_head == 0)) {
		print_maxverbose("Skipping empty match block\n");
		goto skip_empty;
	}

	/* Check for invalid data and that the last_head is actually moving forward correctly.
	 * Check for:
	 * 	compressed length (c_len)
	 * 	uncompressed length (u_len)
	 * 	invalid current stream pointer (last_head < 0)
	 * 	stream pointer extending beyond chunk (last_head > sinfo->size)
	 * 	stream pointer less than last stream pointer (i.e. pointing backwards!)
	 *	Encrypt check requires slightly different test. Doesn't know sinfo->size yet
	 */
	if (ENCRYPT) {
		if (unlikely(c_len < 1 || u_len < 1 || last_head < 0 || (last_head && (last_head <= s->last_head))))
			fatal("Invalid data compressed len %'"PRId64" uncompressed %'"PRId64" last_head %'"PRId64" chunk size %'"PRId64"\n",
			     c_len, u_len, last_head, sinfo->size);
	} else {
		if (unlikely(c_len < 1 || u_len < 1 || last_head < 0 || last_head > sinfo->size ||
				(last_head && (last_head <= s->last_head))))
			fatal("Invalid data compressed len %'"PRId64" uncompressed %'"PRId64" last_head %'"PRId64" chunk size %'"PRId64"\n",
			     c_len, u_len, last_head, sinfo->size);
	}

	/* if encryption used, control->enc_code will be > 0
	 * otherwise length = 0 */
	padded_len = MAX(c_len, *control->enc_keylen);
	sinfo->total_read += padded_len;
	fsync(control->fd_out);

	if (unlikely(u_len > control->maxram))
		print_progress("Warning, attempting to malloc very large buffer for this environment of size %'"PRId64"\n", u_len);
	max_len = MAX(u_len, *control->enc_keylen);
	max_len = MAX(max_len, c_len);
	s_buf = malloc(max_len);
	if (unlikely(!s_buf))
		fatal("Unable to malloc buffer of size %'"PRId64" in fill_buffer\n", u_len);
	sinfo->ram_alloced += u_len;

	if (unlikely(read_buf(control, sinfo->fd, s_buf, padded_len))) {
		dealloc(s_buf);
		return -1;
	}

	// pass decrypt flag
	if (unlikely(ENCRYPT && !lrz_decrypt(control, s_buf, padded_len, blocksalt, LRZ_DECRYPT))) {
		dealloc(s_buf);
		return -1;
	}

	ucthreads[s->uthread_no].s_buf = s_buf;
	ucthreads[s->uthread_no].c_len = c_len;
	ucthreads[s->uthread_no].u_len = u_len;
	ucthreads[s->uthread_no].c_type = c_type;
	ucthreads[s->uthread_no].streamno = streamno;
	s->last_head = last_head;

	/* List this thread as busy */
	ucthreads[s->uthread_no].busy = 1;
	print_maxverbose("Starting thread %d to decompress %'"PRId64" bytes from stream %'d\n",
			 s->uthread_no, padded_len, streamno);

	sts = malloc(sizeof(stream_thread_struct));
	if (unlikely(!sts))
		fatal("Unable to malloc in fill_buffer");
	sts->i = s->uthread_no;
	sts->control = control;
	sts->sinfo = sinfo;
	if (unlikely(!create_pthread(control, &threads[s->uthread_no], NULL, ucompthread, sts))) {
		dealloc(sts);
		return -1;
	}

	if (++s->uthread_no == s->base_thread + s->total_threads)
		s->uthread_no = s->base_thread;
skip_empty:
	/* Reached the end of this stream, no more data to read in, otherwise
	 * see if the next thread is free to grab more data. We also check that
	 * we're not going to be allocating too much ram to generate all these
	 * threads. */
	if (!last_head)
		s->eos = 1;
	else if (s->uthread_no != s->unext_thread && !ucthreads[s->uthread_no].busy &&
		 sinfo->ram_alloced < control->maxram)
			goto fill_another;
out:
	lock_mutex(control, &output_lock);
	output_thread = s->unext_thread;
	cond_broadcast(control, &output_cond);
	unlock_mutex(control, &output_lock);

	/* join_pthread here will make it wait till the data is ready */
	thr_return = NULL;
	if (unlikely(!join_pthread(control, threads[s->unext_thread], &thr_return) || !!thr_return))
		return -1;
	ucthreads[s->unext_thread].busy = 0;

	print_maxverbose("Taking decompressed data from thread %d\n", s->unext_thread);
	s->buf = ucthreads[s->unext_thread].s_buf;
	ucthreads[s->unext_thread].s_buf = NULL;
	s->buflen = ucthreads[s->unext_thread].u_len;
	sinfo->ram_alloced -= s->buflen;
	s->bufp = 0;

	if (++s->unext_thread == s->base_thread + s->total_threads)
		s->unext_thread = s->base_thread;

	return 0;
}

/* write some data to a stream. Return -1 on failure */
void write_stream(rzip_control *control, void *ss, int streamno, uchar *p, i64 len)
{
	struct stream_info *sinfo = ss;

	while (len) {
		i64 n;

		n = MIN(sinfo->bufsize - sinfo->s[streamno].buflen, len);

		memcpy(sinfo->s[streamno].buf + sinfo->s[streamno].buflen, p, n);
		sinfo->s[streamno].buflen += n;
		p += n;
		len -= n;

		/* Flush the buffer every sinfo->bufsize into one thread */
		if (sinfo->s[streamno].buflen == sinfo->bufsize)
			flush_buffer(control, sinfo, streamno);
	}
}

/* read some data from a stream. Return number of bytes read, or -1
   on failure */
i64 read_stream(rzip_control *control, void *ss, int streamno, uchar *p, i64 len)
{
	struct stream_info *sinfo = ss;
	struct stream *s = &sinfo->s[streamno];
	i64 ret = 0;

	while (len) {
		i64 n;

		n = MIN(s->buflen - s->bufp, len);

		if (n > 0) {
			if (unlikely(!s->buf))
				fatal("Stream ran out prematurely, likely corrupt archive\n");
			memcpy(p, s->buf + s->bufp, n);
			s->bufp += n;
			p += n;
			len -= n;
			ret += n;
		}

		if (len && s->bufp == s->buflen) {
			if (unlikely(fill_buffer(control, sinfo, s, streamno)))
				return -1;
			if (s->bufp == s->buflen)
				break;
		}
	}

	return ret;
}

/* flush and close down a stream. return -1 on failure */
int close_stream_out(rzip_control *control, void *ss)
{
	struct stream_info *sinfo = ss;
	int i;

	for (i = 0; i < sinfo->num_streams; i++)
		clear_buffer(control, sinfo, i, 0);

	if (ENCRYPT) {
		/* Last two compressed blocks do not have an offset written
		 * to them so we have to go back and encrypt them now, but we
		 * must wait till the threads return. */
		int close_thread = output_thread;

		for (i = 0; i < control->threads; i++) {
			cksem_wait(control, &cthreads[close_thread].cksem);
			cksem_post(control, &cthreads[close_thread].cksem);
			if (++close_thread == control->threads)
				close_thread = 0;
		}
		for (i = 0; i < sinfo->num_streams; i++)
			rewrite_encrypted(control, sinfo, sinfo->s[i].last_headofs);
	}

	/* Note that sinfo->s and sinfo are not released here but after compression
	* has completed as they cannot be freed immediately because their values
	* are read after the next stream has started.
	*/
	return 0;
}

/* Add to an runzip list to safely deallocate memory after all threads have
 * returned. */
static void add_to_rulist(rzip_control *control, struct stream_info *sinfo)
{
	struct runzip_node *node = calloc(sizeof(struct runzip_node), 1);

	if (unlikely(!node))
		fatal("Failed to calloc struct node in add_rulist\n");
	node->sinfo = sinfo;
	node->pthreads = control->pthreads;
	node->prev = control->rulist;
	control->ruhead = node;
}

/* close down an input stream */
int close_stream_in(rzip_control *control, void *ss)
{
	struct stream_info *sinfo = ss;
	int i;

	print_maxverbose("Closing stream at %'"PRId64", want to seek to %'"PRId64"\n",
			 get_readseek(control, control->fd_in),
			 sinfo->initial_pos + sinfo->total_read);
	if (unlikely(read_seekto(control, sinfo, sinfo->total_read)))
		return -1;

	for (i = 0; i < sinfo->num_streams; i++)
		dealloc(sinfo->s[i].buf);

	output_thread = 0;
	/* We cannot safely release the sinfo and pthread data here till all
	 * threads are shut down. */
	add_to_rulist(control, sinfo);

	return 0;
}

/* As others are slow and lz4 very fast, it is worth doing a quick lz4 pass
   to see if there is any compression at all with lz4 first. It is unlikely
   that others will be able to compress if lz4 is unable to drop a single byte
   so do not compress any block that is incompressible by lz4. */
static int lz4_compresses(rzip_control *control, uchar *s_buf, i64 s_len)
{
	int in_len, d_len, buftest_size;
	i64 test_len = s_len;
	char *c_buf = NULL, *test_buf = (char *)s_buf;
	/* set minimum buffer test size based on the length of the test stream */
	double pct = 101;	/* set to failure */
	int return_value;
	int workcounter = 0;	/* count # of passes */
	int lz4_ret;

	in_len = MIN(test_len, STREAM_BUFSIZE); // Set min of s_len or 10MB
	buftest_size = in_len;
	d_len = in_len+1;

	c_buf = malloc(d_len);
	if (unlikely(!c_buf))
		fatal("Unable to allocate c_buf in lz4_compresses\n");

	/* Test progressively larger blocks at a time and as soon as anything
	   compressible is found, including with Threshold, jump out as a success */
	while (test_len > 0) {
		workcounter++;
		lz4_ret = LZ4_compress_default((const char *)test_buf, c_buf, in_len, d_len);

		/* Apply threshold limit if applicable */
		if (lz4_ret > 0) {
			pct = 100 * ((double) lz4_ret / (double) in_len);
			if (lz4_ret < in_len * ((double) control->threshold / 100))
				break;
		}

		/* expand and move buffer */
		test_len -= in_len;
		if (test_len > 0) {
			// No. Don't move ptr. Just increase length tested
			buftest_size += in_len;
			if (buftest_size < STREAM_BUFSIZE)
				buftest_size <<= 1;
			in_len = MIN(test_len, buftest_size);
			d_len = in_len+1;		// Make sure dlen is increased as buffer test does
			c_buf = realloc(c_buf, d_len);
			if (unlikely(!c_buf))
				fatal("Unable to reallocate c_buf in lz4_compresses\n");
		}
	}
	/* if pct >0 and <1 round up so return value won't show failed */
	return_value = (int) (pct > control->threshold ? 0 : pct < 1 ? pct+1 : pct);
	print_maxverbose("lz4 testing %s for chunk %'"PRId64". Compressed size = %5.2F%% of test size %'d, %'d Passes\n",
			(return_value > 0 ? "OK" : "FAILED"), s_len,
			pct, buftest_size, workcounter);

	dealloc(c_buf);

	return return_value;
}<|MERGE_RESOLUTION|>--- conflicted
+++ resolved
@@ -1468,19 +1468,11 @@
 			goto failed;
 		}
 		/* protect again 0 length c_ and u_ len */
-<<<<<<< HEAD
-		if (unlikely(v1 < 1)) {
-			print_err("Unexpected initial c_len %'"PRId64" in streams %'"PRId64"\n", v1, v2);
-			goto failed;
-		}
-		if (unlikely(v2 < 1)) {
-=======
 		if (unlikely(v1)) {
 			print_err("Unexpected initial c_len %'"PRId64" in streams %'"PRId64"\n", v1, v2);
 			goto failed;
 		}
 		if (unlikely(v2)) {
->>>>>>> a864e4e0
 			print_err("Unexpected initial u_len %'"PRId64" in streams\n", v2);
 			goto failed;
 		}
