/* SPDX-License-Identifier: GPL-2.0-or-later */
/*
   Copyright (C) 2006-2016, 2021 Con Kolivas
   Copyright (C) 2011 Serge Belyshev
   Copyright (C) 2008, 2011, 2019-2023 Peter Hyman
   Copyright (C) 1998 Andrew Tridgell
*/

/*
  Utilities used in rzip

  tridge, June 1996
  */

/*
 * Realloc removed
 * Functions added
 *    read_config()
 * Peter Hyman, December 2008
 */

#ifdef HAVE_CONFIG_H
# include "config.h"
#endif

#include <stdarg.h>
#ifdef HAVE_UNISTD_H
# include <unistd.h>
#endif
#include <termios.h>

#ifdef _SC_PAGE_SIZE
# define PAGE_SIZE (sysconf(_SC_PAGE_SIZE))
#else
# define PAGE_SIZE (4096)
#endif

#include <sys/types.h>
#include <sys/stat.h>
#include <sys/mman.h>
#include <fcntl.h>
#include <math.h>
#include "lrzip_private.h"
#include "util.h"
#ifdef HAVE_CTYPE_H
# include <ctype.h>
#endif

/* Macros for testing parameters */
#define isparameter( parmstring, value )	(!strcasecmp( parmstring, value ))
#define iscaseparameter( parmvalue, value )	(!strcmp( parmvalue, value ))

void register_infile(rzip_control *control, const char *name, char delete)
{
	control->util_infile = name;
	control->delete_infile = delete;
}

void register_outfile(rzip_control *control, const char *name, char delete)
{
	control->util_outfile = name;
	control->delete_outfile = delete;
}

void register_outputfile(rzip_control *control, FILE *f)
{
	control->outputfile = f;
}

void unlink_files(rzip_control *control)
{
	/* Delete temporary files generated for testing or faking stdio */
	if (control->util_outfile && control->delete_outfile)
		unlink(control->util_outfile);

	if (control->util_infile && control->delete_infile)
		unlink(control->util_infile);
}

void fatal_exit(rzip_control *control)
{
	struct termios termios_p;

	/* Make sure we haven't died after disabling stdin echo */
	tcgetattr(fileno(stdin), &termios_p);
	termios_p.c_lflag |= ECHO;
	tcsetattr(fileno(stdin), 0, &termios_p);

	unlink_files(control);
	if (!STDOUT && !TEST_ONLY && control->outfile) {
		if (!KEEP_BROKEN) {
			print_verbose("Deleting broken file %s\n", control->outfile);
			unlink(control->outfile);
		} else {
			print_verbose("Keeping broken file %s as requested\n", control->outfile);
			fflush(control->outputfile);
		}
	}
	print_err("Fatal error - exiting\n");
	exit(1);
}

void setup_overhead(rzip_control *control)
{
	/* Work out the compression overhead per compression thread for the
	 * compression back-ends that need a lot of ram
	 * and set Dictionary size */
	if (LZMA_COMPRESS) {
		if (control->dictSize == 0) {
			switch (control->compression_level) {
			case 1:
			case 2:
			case 3: control->dictSize = (1 << (control->compression_level * 2 + 16));
				break; // 256KB to 4MB
			case 4:
			case 5:
			case 6: control->dictSize = (1 << (control->compression_level + 19));
				break; // 8MB to 32MB
			case 7: control->dictSize = (1 << 25);
				break; // 32MB
			case 8: control->dictSize = (1 << 26);
				break; // 64MB
			case 9: control->dictSize = (1 << 27);
				break; // 128MB -- this is maximum for 32 bits
			default: control->dictSize = (1 << 24);
				break; // 16MB -- should never reach here
			}
		}
		/* LZMA spec shows memory requirements as 6MB, not 4MB and state size
		 * where default is 16KB */
		control->overhead = ((i64)control->dictSize * 23 / 2) + (6 * ONE_MB) + 16384;
	} else if (ZPAQ_COMPRESS) {
		control->zpaq_level = (int) round(((float) control->compression_level * 5 / 9));
		if (control->zpaq_bs == 0) {
			switch (control->compression_level) {
			case 1:
			case 2:
			case 3: control->zpaq_bs = 4;
				break;  //16MB ZPAQ Default
			case 4:
			case 5:	control->zpaq_bs = 5;
				break;	//32MB
			case 6:	control->zpaq_bs = 6;
				break;	//64MB
			case 7:	control->zpaq_bs = 7;
				break;	//128MB
			case 8:	control->zpaq_bs = 8;
				break;	//256MB
			case 9:	control->zpaq_bs = 9;
				break;	//512MB
			default: control->zpaq_bs = 4;
				break;	// should never reach here
			}
		}
		/* Overhead computation is 2^bs * 1MB + per thread overhead
		 * taken from zpaq documentation. Amounts per thread are
		 * approximate, but should reduce swap usage.
		 * see http://mattmahoney.net/dc/zpaq.html
		 */
		control->overhead = (i64) (1 << control->zpaq_bs) * ONE_MB +
			(control->zpaq_level == 1 ? 128 * ONE_MB :
			 (control->zpaq_level == 2 ? 450 * ONE_MB :
			  (control->zpaq_level == 3 ? 450 * ONE_MB :
			   (control->zpaq_level == 4 ? 550 * ONE_MB :
			    850 * ONE_MB))));
	} else if(BZIP3_COMPRESS) {
		/* if block size property 0-8 not set...*/
		if (control->bzip3_block_size == 0)
			control->bzip3_bs = control->compression_level - 1;

		/* compute actual block size */
		control->bzip3_block_size = BZIP3_BLOCK_SIZE_FROM_PROP(control->bzip3_bs);
		control->overhead = (i64) control->bzip3_block_size * 6;
	}

	/* no need for zpaq computation here. do in open_stream_out() */
}

void setup_ram(rzip_control *control)
{
	/* Use less ram when using STDOUT to store the temporary output file. */
	if (STDOUT && ((STDIN && DECOMPRESS) || !(DECOMPRESS || TEST_ONLY)))
		control->maxram = control->ramsize / 6;
	else
		control->maxram = control->ramsize / 3;
	control->usable_ram = control->maxram;
	round_to_page(&control->maxram);
}

void round_to_page(i64 *size)
{
	*size -= *size % PAGE_SIZE;
	if (unlikely(!*size))
		*size = PAGE_SIZE;
}

size_t round_up_page(rzip_control *control, size_t len)
{
	int rem = len % control->page_size;

	if (rem)
		len += control->page_size - rem;
	return len;
}

bool read_config(rzip_control *control)
{
	/* check for lrzip.conf in ., $HOME/.lrzip and /etc/lrzip */
	char *HOME, *homeconf, *line, *msg;
	char *parametervalue;
	char *parameter;
	int first_time=0;
	FILE *fp;

	homeconf=malloc(255);
	line=malloc(255);
	msg=malloc(255);
	if (unlikely(!homeconf || !line || !msg))
		fatal("Cannot allocate ram in read_config\n");

	fp = fopen("lrzip.conf", "r");
	if (fp)
		strcpy(msg, "Using configuration file ./lrzip.conf");
	if (fp == NULL) {
		HOME=getenv("HOME");
		if (HOME) {
			snprintf(homeconf, 255, "%s/.lrzip/lrzip.conf", HOME);
			fp = fopen(homeconf, "r");
			if (fp)
<<<<<<< HEAD
				msg = homeconf;
=======
				strcpy(msg, homeconf);
>>>>>>> cdf5a119
		}
	}
	if (fp == NULL) {
		fp = fopen("/etc/lrzip/lrzip.conf", "r");
		if (fp)
			strcpy(msg, "Using configuration file /etc/lrzip/lrzip.conf");
	}
	if (fp == NULL)	{	/* no configuration file found */
		free(homeconf);
		free(line);
		free(msg);
		return false;
	}

	/* if we get here, we have a file. read until no more. */

	while ((fgets(line, 255, fp)) != NULL) {
		if (strlen(line))
			line[strlen(line) - 1] = '\0';
		parameter = strtok(line, " =");
		if (parameter == NULL)
			continue;
		/* skip if whitespace or # */
		if (isspace(*parameter))
			continue;
		if (*parameter == '#')
			continue;

		parametervalue = strtok(NULL, " =");
		if (parametervalue == NULL)
			continue;

		/* have valid parameter line, now assign to control */

		if (isparameter(parameter, "window")) {
			control->window = atoi(parametervalue);
		}
		else if (isparameter(parameter, "unlimited")) {
			if (isparameter(parametervalue, "yes"))
				control->flags |= FLAG_UNLIMITED;
		}
		else if (isparameter(parameter, "compressionlevel")) {
			control->compression_level = atoi(parametervalue);
			if ( control->compression_level < 1 || control->compression_level > 9 ) {
				print_err("CONF.FILE error. Compression Level must between 1 and 9. Resetting to 7\n");
				control->compression_level = 7;
				continue;
			}
		}
		else if (isparameter(parameter, "rziplevel")) {
			control->rzip_compression_level = atoi(parametervalue);
			if ( control->rzip_compression_level < 1 || control->rzip_compression_level > 9 ) {
				print_err("CONF.FILE error. RZIP Compression Level must between 1 and 9. Resetting to 7\n");
				control->rzip_compression_level = 7;
				continue;
			}
		}
		else if (isparameter(parameter, "compressionmethod")) {
			/* valid are rzip, gzip, bzip2, lzo, lzma (default), and zpaq */
			if (control->flags & FLAG_NOT_LZMA) {
				print_err("CONF.FILE error. Can only specify one compression method. Resetting to lzma.\n");
				control->flags &= ~FLAG_NOT_LZMA;
			}
			if (isparameter(parametervalue, "bzip2"))
				control->flags |= FLAG_BZIP2_COMPRESS;
			else if (isparameter(parametervalue, "gzip"))
				control->flags |= FLAG_ZLIB_COMPRESS;
			else if (isparameter(parametervalue, "lzo"))
				control->flags |= FLAG_LZO_COMPRESS;
			else if (isparameter(parametervalue, "rzip"))
				control->flags |= FLAG_NO_COMPRESS;
			else if (isparameter(parametervalue, "zpaq"))
				control->flags |= FLAG_ZPAQ_COMPRESS;
			else if (isparameter(parametervalue, "bzip3"))
				control->flags |= FLAG_BZIP3_COMPRESS;
			else if (isparameter(parametervalue, "zstd"))
				control->flags |= FLAG_ZSTD_COMPRESS;
			else if (!isparameter(parametervalue, "lzma")) { /* oops, not lzma! */
				print_err("CONF.FILE error. Invalid compression method %s specified. Resetting to lzma\n", parametervalue);
				control->flags &= ~FLAG_NOT_LZMA;
				continue;
			}
		}
		else if (isparameter(parameter, "lzotest")) {
			/* default is yes */
			if (isparameter(parametervalue, "no"))
				control->flags &= ~FLAG_THRESHOLD;
		}
		else if (isparameter(parameter, "threshold")) {
			/* default is 100 */
			control->threshold = atoi(parametervalue);
			if (control->threshold < 1 || control->threshold > 99) {
				print_err("CONF.FILE error. LZO Threshold must be between 1 and 99. Resetting to default.\n");
				control->threshold = 100;
			}
		}
		else if (isparameter(parameter, "hashcheck")) {
			if (isparameter(parametervalue, "yes")) {
				control->flags |= FLAG_CHECK;
				control->flags |= FLAG_HASH;
			}
		}
		else if (isparameter(parameter, "hash")) {
			control->hash_code = atoi(parametervalue);
			if (isparameter(parametervalue, "yes") ||
				(control->hash_code > 0 && control->hash_code <= MAXHASH))
				control->flags |= FLAG_HASHED;
			else if (control->hash_code > MAXHASH) {	// out of bounds
				print_err("lrzip.conf hash value (%d) out of bounds. Please check\n", control->hash_code);
				control->hash_code = 0;
				control->flags &= ~FLAG_HASHED;
				continue;
			}
		}
		else if (isparameter(parameter, "outputdirectory")) {
			control->outdir = malloc(strlen(parametervalue) + 2);
			if (!control->outdir)
				fatal("Fatal Memory Error in read_config\n");
			strcpy(control->outdir, parametervalue);
			if (strcmp(parametervalue + strlen(parametervalue) - 1, "/"))
				strcat(control->outdir, "/");
		}
		else if (isparameter(parameter,"verbosity")) {
			if (control->flags & FLAG_VERBOSE) {
				print_err("CONF.FILE error. Verbosity already defined.\n");
				continue;
			}
			if (isparameter(parametervalue, "yes"))
				control->flags |= FLAG_VERBOSITY;
			else if (isparameter(parametervalue,"max"))
				control->flags |= FLAG_VERBOSITY_MAX;
			else { /* oops, unrecognized value */
				print_err("lrzip.conf: Unrecognized verbosity value %s. Ignored.\n", parametervalue);
				continue;
			}
		}
		else if (isparameter(parameter, "showprogress")) {
			/* Yes by default */
			if (isparameter(parametervalue, "NO"))
				control->flags &= ~FLAG_SHOW_PROGRESS;
		}
		else if (isparameter(parameter,"nice")) {
			control->nice_val = atoi(parametervalue);
			if (control->nice_val < -20 || control->nice_val > 19) {
				print_err("CONF.FILE error. Nice must be between -20 and 19. Resetting to 0.\n");
				control->nice_val = 0;
				continue;
			}
		}
		else if (isparameter(parameter, "keepbroken")) {
			if (isparameter(parametervalue, "yes" ))
				control->flags |= FLAG_KEEP_BROKEN;
		}
		else if (iscaseparameter(parameter, "DELETEFILES")) {
			/* delete files must be case sensitive */
			if (iscaseparameter(parametervalue, "YES"))
				control->flags &= ~FLAG_KEEP_FILES;
		}
		else if (iscaseparameter(parameter, "REPLACEFILE")) {
			/* replace lrzip file must be case sensitive */
			if (iscaseparameter(parametervalue, "YES"))
				control->flags |= FLAG_FORCE_REPLACE;
		}
		else if (isparameter(parameter, "tmpdir")) {
			control->tmpdir = realloc(NULL, strlen(parametervalue) + 2);
			if (!control->tmpdir)
				fatal("Fatal Memory Error in read_config\n");
			strcpy(control->tmpdir, parametervalue);
			if (strcmp(parametervalue + strlen(parametervalue) - 1, "/"))
				strcat(control->tmpdir, "/");
		}
		else if (isparameter(parameter, "encrypt")) {
			control->enc_code = atoi(parametervalue);
			if (isparameter(parametervalue, "YES") ||
				(control->enc_code > 0 && control->enc_code <= MAXENC))
				control->flags |= FLAG_ENCRYPT;
			else if (control->enc_code > MAXENC) {		// out of bounds
				print_err("lrzip.conf encryption value (%d) out of bounds. Please check.\n", control->enc_code);
				control->enc_code = 0;
				control->flags &= ~FLAG_ENCRYPT;
				continue;
			}
		}
		else if (isparameter(parameter, "dictionarysize")) {
			int p;
			p = atoi(parametervalue);
			if (p < 0 || p > 40) {
				print_err("CONF FILE error. Dictionary Size must be between 0 and 40. Resetting to default.\n");
				continue;
			}
			control->dictSize = ((p == 40) ? 0xFFFFFFFF : ((2 | ((p) & 1)) << ((p) / 2 + 11)));	// Slight modification to lzma2 spec 2^31 OK
		}
		else if (isparameter(parameter, "locale")) {
			if (!isparameter(parametervalue, "DEFAULT")) {
				if (isparameter(parametervalue, "NONE"))
					control->locale = NULL;
				else
					control->locale = strdup(parametervalue);
			}
		}
		else {
			/* oops, we have an invalid parameter, display */
			print_err("lrzip.conf: Unrecognized parameter value, %s = %s. Continuing.\n",\
			       parameter, parametervalue);
			continue;
<<<<<<< HEAD
		}
		/* print initial message if verbose */
		if (!first_time) {
		       first_time = 1;
		       print_verbose("%s\n", msg);
		}
=======
		}
		/* print initial message if verbose */
		if (!first_time) {
		       first_time = 1;
		       print_verbose("%s\n", msg);
		}
>>>>>>> cdf5a119
		print_maxverbose("Reading lrzip.conf parameter: %s = %s\n", parameter, parametervalue);
	}

	if (unlikely(fclose(fp)))
		fatal("Failed to fclose fp in read_config\n");

	free(homeconf);
	free(line);
	free(msg);

/*	fprintf(stderr, "\nWindow = %'d \
		\nCompression Level = %'d \
		\nThreshold = %1.2f \
		\nOutput Directory = %s \
		\nFlags = %'d\n", control->window,control->compression_level, control->threshold, control->outdir, control->flags);
*/
	return true;
}

/* keygen will now use SHAKE128 with an extendable XOF output of keylen */
static void lrz_keygen(const rzip_control *control, const uchar *salt, uchar *key, uchar *iv, int keylen, int ivlen)
{
	uchar *buf;
	buf = calloc(HASH_LEN + SALT_LEN + PASS_LEN, 1);
	gcry_md_hd_t gcry_enchash_handle;
	int algo;

	/* hash size will depend on algo, AES 128 or 256 */
	/* ivlen will alwatys be 16 bytes regardless */
	if (control->enc_code == 1)
		algo = hashes[SHAKE128_16].gcode;
	else
		algo = hashes[SHAKE256_32].gcode;

	mlock(buf, HASH_LEN + SALT_LEN + PASS_LEN);

	memcpy(buf, control->hash, HASH_LEN);
	memcpy(buf + HASH_LEN, salt, SALT_LEN);
	memcpy(buf + HASH_LEN + SALT_LEN, control->salt_pass, control->salt_pass_len);

	/* No error checking for gcrypt key/iv hash functions */
	gcry_md_open(&gcry_enchash_handle, algo, GCRY_MD_FLAG_SECURE);
	gcry_md_write(gcry_enchash_handle, buf, HASH_LEN + SALT_LEN + control->salt_pass_len);
	gcry_md_extract(gcry_enchash_handle, algo, key, keylen);

	gcry_md_reset(gcry_enchash_handle);

	memcpy(buf, key, keylen);
	memcpy(buf + *control->enc_keylen, salt, SALT_LEN);
	memcpy(buf + *control->enc_keylen + SALT_LEN, control->salt_pass, control->salt_pass_len);

	gcry_md_write(gcry_enchash_handle, buf, keylen + SALT_LEN + control->salt_pass_len);
	gcry_md_extract(gcry_enchash_handle, algo, iv, ivlen);
	gcry_md_close(gcry_enchash_handle);

	memset(buf, 0, sizeof(buf));
	munlock(buf, sizeof(buf));
	dealloc(buf);
}

bool lrz_crypt(const rzip_control *control, uchar *buf, i64 len, const uchar *salt, int encrypt)
{
	/* libgcrypt using cipher text stealing simplifies matters */
	uchar *key, *iv;
	gcry_cipher_hd_t gcry_aes_cbc_handle;
	bool ret = false;
	size_t gcry_error;

	/* now allocate as to size of encryption key as
	 * defined in lrzip_private.h */
	key = calloc(*control->enc_keylen, 1);
	iv  = calloc(*control->enc_ivlen, 1);

	/* Generate unique key and IV for each block of data based on salt
	 * HASH_LEN is fixed at 64 */
	mlock(key, *control->enc_keylen);
	mlock(iv,  *control->enc_ivlen);

	lrz_keygen(control, salt, key, iv, *control->enc_keylen, *control->enc_ivlen);

	/* Using libgcrypt using CTS mode to encrypt/decrypt
	 * entrire buffer in one pass. Breaks compatibiity with prior versions.
	 * Error checking may be superfluous, but inserted for clarity and proper coding standard.
	 */
	gcry_error=gcry_cipher_open(&gcry_aes_cbc_handle, *control->enc_gcode, GCRY_CIPHER_MODE_CBC, GCRY_CIPHER_SECURE | GCRY_CIPHER_CBC_CTS);
	if (unlikely(gcry_error))
		fatal("Unable to set AES CBC handle in lrz_crypt: %'d\n", gcry_error);
	gcry_error=gcry_cipher_setkey(gcry_aes_cbc_handle, key, *control->enc_keylen);
	if (unlikely(gcry_error))
		fatal("Failed to set AES CBC key in lrz_crypt: %'d\n", gcry_error);
	gcry_error=gcry_cipher_setiv(gcry_aes_cbc_handle, iv, *control->enc_ivlen);
	if (unlikely(gcry_error))
		fatal("Failed to set AES CBC iv in lrz_crypt: %'d\n", gcry_error);

	if (encrypt == LRZ_ENCRYPT) {
		print_maxverbose("Encrypting data        \n");
		/* Encrypt whole buffer */
		gcry_error=gcry_cipher_encrypt(gcry_aes_cbc_handle, buf, len, NULL, 0);
		if (unlikely(gcry_error))
			fatal("Failed to encrypt AES CBC data in lrz_crypt: %'d\n", gcry_error);
	} else { //LRZ_DECRYPT or LRZ_VALIDATE
		if (encrypt == LRZ_DECRYPT)	// don't print if validating or in info
			print_maxverbose("Decrypting data        \n");
		/* Decrypt whole buffer */
		gcry_error=gcry_cipher_decrypt(gcry_aes_cbc_handle, buf, len, NULL, 0);
		if (unlikely(gcry_error))
				fatal("Failed to decrypt AES CBC data in lrz_crypt: %'d\n", gcry_error);
	}
	gcry_cipher_close(gcry_aes_cbc_handle);

	ret = true;
error:
	memset(iv, 0, *control->enc_ivlen);
	memset(key, 0, *control->enc_keylen);
	munlock(iv, *control->enc_ivlen);
	munlock(key, *control->enc_keylen);
	dealloc(key);
	dealloc(iv);
	return ret;
}

/* now use scrypt for key generation and hashing
 * same code used in some Bitcoins */

void lrz_stretch(rzip_control *control)
{
	gpg_error_t error;
	const int parallelization = 1;
	i64 costfactor;
	int i;

	for (i = 1; i <= 30; i++)
		if ( control->encloops < (1 << i) ) break;

	costfactor = (1 << i-1);

	print_maxverbose("SCRYPTing password: Cost factor %'d, Parallelization Factor: %'d\n", costfactor , parallelization);

	error = gcry_kdf_derive(control->salt_pass, control->salt_pass_len, GCRY_KDF_SCRYPT, costfactor,
			control->salt, SALT_LEN, parallelization,
			HASH_LEN, control->hash);

	if (unlikely(error))
		fatal("Unable to hash password. Not enough memory? Error: %'d\n");
}

/* The block headers are all encrypted so we read the data and salt associated
 * with them, decrypt the data, then return the decrypted version of the
 * values */
bool decrypt_header(rzip_control *control, uchar *head, uchar *c_type,
			   i64 *c_len, i64 *u_len, i64 *last_head, int dec_or_validate)
{
	uchar *buf = head + SALT_LEN;

	memcpy(buf, c_type, 1);
	memcpy(buf + 1, c_len, 8);
	memcpy(buf + 9, u_len, 8);
	memcpy(buf + 17, last_head, 8);

	if (unlikely(!lrz_decrypt(control, buf, 25, head, dec_or_validate)))
		return false;

	memcpy(c_type, buf, 1);
	memcpy(c_len, buf + 1, 8);
	memcpy(u_len, buf + 9, 8);
	memcpy(last_head, buf + 17, 8);
	return true;
}<|MERGE_RESOLUTION|>--- conflicted
+++ resolved
@@ -227,11 +227,7 @@
 			snprintf(homeconf, 255, "%s/.lrzip/lrzip.conf", HOME);
 			fp = fopen(homeconf, "r");
 			if (fp)
-<<<<<<< HEAD
-				msg = homeconf;
-=======
 				strcpy(msg, homeconf);
->>>>>>> cdf5a119
 		}
 	}
 	if (fp == NULL) {
@@ -437,21 +433,12 @@
 			print_err("lrzip.conf: Unrecognized parameter value, %s = %s. Continuing.\n",\
 			       parameter, parametervalue);
 			continue;
-<<<<<<< HEAD
 		}
 		/* print initial message if verbose */
 		if (!first_time) {
 		       first_time = 1;
 		       print_verbose("%s\n", msg);
 		}
-=======
-		}
-		/* print initial message if verbose */
-		if (!first_time) {
-		       first_time = 1;
-		       print_verbose("%s\n", msg);
-		}
->>>>>>> cdf5a119
 		print_maxverbose("Reading lrzip.conf parameter: %s = %s\n", parameter, parametervalue);
 	}
 
