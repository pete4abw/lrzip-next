<<<<<<< HEAD
=======
lrzip-next: August 25, 2023 v 0.12.2
BUGFIX. Revert the fix for #132. Again...

>>>>>>> a864e4e0
lrzip-next: August 15, 2023 v 0.12.1
Add --nobemt option. No Backend Multi Threading.
This option will inhibit lzma from using multiple
threads above that selected by `-p` option or default.

lrzip-next: July 18, 2023 v 0.12.0
Remove bzip3 code and depend on library.
Update configure.ac to include error checks for include
files.

lrzip-next: July 3, 2023 v 0.12.0
LZMA SDK 23.01.
Add ARM64 BCJ Filter.
Update Delta filter algorithm.

lrzip-next: June 29, 2023 v 0.11.3
REVERT ZPAQ block size. Commit 2f84b91 caused error when
incompressible block sent to backend.
Set STDIN device when required.

lrzip-next: May 14, 2023 v 0.11.2
Fix ZPAQ so large blocks can be sent to backend.
Use compressBlock function to do this with StringBuffer
class.
Update bzip3 library to 1.3.0 fixing compiler warnings
and some security and memory use fixes.

lrzip-next: April 2023 v0.11.1
Fix ZPAQ Decompression code so all levels can be decoded.

lrzip-next: April 2023 v0.11.0
Store zstd compression info.
Update magic header.

lrzip-next: April 2023 v0.10.6
Permit independent setting of zstd compression level (1-22).
Zstd strategy will be selected according to defaults.
Zstd level will not be stored at present. Would require
magic header change. This is future task.

lrzip-next: March 2023 v0.10.4
zstd compression/decompression backend

lrzip-next: March 2023 v0.10.3
Add -Q | --very-quiet option from Upstream.
Suppress ALL output. Will need to check $? variable.

lrzip-next: February 2023 v0.10.2
Permit maximum use of block/dictionary sizes while reducing
threads to accoodate. See commit message.

lrzip-next: January 2023 v0.10.1
New bzip3 block size settings. Use 0-8 for compression levels
1-9. 32MB-511MB

lrzip-next: January 2023 v0.10.0
Merge to main branch

lrzip-next: December 2022
bzip3 integration and doc updates

lrzip-next: November 2022 v0.9.3
Add --enable-debug switch to configure.

lrzip-next: November 2022 v0.9.3
Remove printf in code. Only use print macros in lrzip_private.h

lrzip-next: October 2022 v0.9.3
Add bzip3 support with -B option - Kamila Szewczyk

lrzip-next: August 2022 v0.9.2
lzma SDK 22.01
/tmp is now default TMP directory
Address error when lrzip-next run from write-protected dir

lrzip-next: July 2022 v0.9.1
BUGFIX: Fix magic read from STDIN
Add BSD support

lrzip-next: July 2022 v0.9.0
Beta is over. Now default branch

lrzip-next: June 2022 v 0.9.0beta
Add byte to store compression levels
Add comment facility
Minor lzma SDK 22.00 updates

lrzip-next: May 2022 v0.8.14
BUGFIX: fix yasm compiling (Issue #75).
Remove incorrect reference to 7zCrc.h which caused make dist to fail.
Remove doxygen documentation requirement (used only for liblrzip
  which has been removed).

lrzip-next: May 2022 v0.8.13
Show error if trying to decrypt any earlier file <0.6x
Doc updates
Upstream bugfix
Don't try and show compression stats if using STDOUT

whats-next: April 2022
lrzip-next v0.8.12
Remove recursive (-r) option. No need anymore with `tar`.
Remove gzip compatibility options.
Remove lrzn link to lrzip-next.
Remove pod2man dependency and .pod files.
Add check for incompatible encrypted archive.

whats-next: March 2022
lrzip-next v0.8.11
Decouple from lrzip. All filenames unique. All man pages unique.
lrz --> lrzn
lrzcat --> lrzncat
lrztar --> lrzntar
lrzuntar --> lrznuntar
lrzunzip --> lrznunzip

LOCALE can be overridden in lrzip.conf
A user complained that using localized redix and separators
made confusing output. Now, a specific country locale can
be used or not.
LOCALE = DEFAULT (not necessary but will default to current locale)
LOCALE = NONE (ignore any localized settings)
LOCALE = locale (e.g. en_US, it_IT, en_AU)
Remove support for 32 bit architecture.
Update autofoo to replace obsolete macros.
Cleanup configure.ac. Remove rzip large file test from v 0.24
Remove support for lrzip archives < 0.6

lrzip-next v0.8.10
Upstream fixes, merge in whats-next.

whats-next: lrzip-next v0.8.9
Remove convoluted MD5 and HASH check defines.
!NO_HASH becomes HAS_HASH
Add multiple hash and encryption options
Use -H# option to set hash to one of
enum hashcodes {CRC=0, MD5, RIPEMD, SHA256, SHA384, SHA512, SHA3_256, SHA3_512,
        SHAKE128_16, SHAKE128_32, SHAKE128_64, SHAKE256_16, SHAKE256_32, SHAKE256_64};

The SHAKE options are XOF functions using a variable output. These constants
use 16, 32, or 64 bytes.

and use -E# to set encryption to one of
enum enccodes {NONE=0, AES128, AES256};

lrzip-next v0.8.8
Add option zpaqbs which will allow user to override default
ZPAQ block size computation.
Some fixups to stream.c:open_stream_out to properly compute
zpaq overhead size.

lrzip-next v0.8.7
LZMA SDK 21.06
BUGFIX release, LzmaEnc.c:RangeEnc_Flush(), GetOptimum()
Beta removed.

lrzip-next v0.8.6
LZMA SDK 21.04beta
Minor updates plus addition of file LzFindOpt.c which will be
used when no Assembler is used. Contains the function
GetMatchesSpecN_2().

Merge in stream.c changes from stream_buffsize_fix branch.

lrzip-next v0.8.5
ZPAQ compression fixed. Imposed compression block size limits.
Set Type to pass to backend based on Redundancy estimate.
Type 0 = binary, type 1 = text when return from lz4 is 25% or less.
No type 3 since e8e9 is not needed since there is an --x86 etc filter.

lrzip-next v0.8.4
Remove lzma CRC code. Use libgcrypt for CRC hashing.
Allow Apple to compute MD5 hash. Revert 2011 restriction.
Update autogen.sh and util/gitdesc.sh to use /bin/env bash
to improve compatibility to MacOS and others.
Remove ASM compatility check for 32 bit x86 systems. 64 bit only.
Update and cleanups to configure.ac

lrzip-next v0.8.3
Use ` printf flag to print thousands separators.
Improve info format. Align columns.
Replace printf %lld, llum ld, lu with PRId64,d32,u32

Enhance compatibility of gitdesc.sh for MacOS and small systems.
Thanks Lucas Rademaker

lrzip-next v0.8.2
Store ZPAQ compression level and block size in magic header.
See write_magic() function and magic.header.txt for details.

lrzip-next 0.8.0
SCRYPT Key Derivation. Breaks ability to read older encrypted files.
lzma finder ASM module (x86_64 only)
LZMA 21.03beta SDK
All new Magic Header. 18 bytes vs 24.

lrzip-next 0.7.60
Get file info from encrypted files using lrzip-next -i.

lrzip-next 0.7.55

Use libgcrypt for mdd5, sha4, aes.
Update how encryption command-line options are interpreted

lrzip-next 0.7.50

New method for adjusting LZMA Dictionary sizes. Follow the
LZMA2 paradigm, See open_stream_out() function. See Wiki page
Update on LZMA Compression Memory Usage for details.

lrzip-next 0.7.43

Update util/gitdesc.sh so that it can compile even if a tarball
is downloaded. Utilize a VERSION file to provide Major, Minor, and
Micro versions to configure.ac.

Thanks to Jim Garlick's scrub application for inspiration.

Optimize open_stream_out() function to expand compression buffer
computation. Use simplified method of reducing dictionary size
when necessary. If dictSize too large, reduce as follows:

if dictSize == 2^n, reduce to 3^(n-1);
if dictSize == 3^n, reduce to 2^n;

This is the lzma2 method.

lrzip-next 0.7.42

We do know file size even when coming from STDIN or tar -I

Static Binaries available: https://peterhyman.com/download/lrzip-next.

lrzip-0.700

New configure process. Version taken from git-describe.

LZMA SDK 19.00

Add x86, BCJ, ARM, ARMT, PPC, SPARC, IA64 and Delta Filters.
Update Magic Header. Need one extra byte for Filtering.
Filters will work with all compression modes.
Add code to test for lrzip versions < 0.700.
Incudes code for lzma and lzma2 direct from SDK. Multi Threading still
dependent on p7zip code with regression to SDK 16.02.
Multi Threading for decompression is not yet implemented.
Update decompression output to display every 5 seconds or so.
Memory and block size computations now favor larger blocks
and larger dictionary sizes for better pre-processing and to give
compression backends more to work with.
Removal of scaling for lzma levels.
Larger blocks in lrzip files may result in faster compression and
decompression times and smaller output files.
Add Dictionary size setting --dictsize.
Add Dictionary size setting to lrzip.conf.
Dictionary size now ranging from 2^12 (16384) to 2^30 (1G).
Dictionary will be set automatically for all levels if not specified.
Dictionary size will be reduced in some cases where ram overhead
for LZMA exceeds allotted memory.
Update ZPAQ to 7.15.
Add minilzo to source tree.
Updated help listing and options summary messages to make more
logical.
Add Assembler Decompression code. Thanks to Igor Pavlov and
Conor McCarthy for their help in debugging. 30%+ speed increase.

lrzip-0.631

Assembler code is back and works with x86_64

lrzip-0.621

Substantial speed ups for the rzip stage in both regular and unlimited modes.
Lrzip now supports long command line options.
Proper support for the various forms of TMPDIR environment variables.
More unix portability fixes.
OSX fixes.
Fixed order of lrzip.conf search.
Addressed all warnings created with pedantic compiler settings and clang
Fixes for some stderr messages being swallowed up.
Fixed being unable to decompress to STDOUT when in a non-writable directory.
Changed broken liblrzip callback function API to match lrzip proper.


lrzip-0.620

Fixes display output of lrzip -i for large files greater than one chunk.
Fixes for various failure to allocate memory conditions when dealing with
large files and STDIO.
Fixes for more unix portability.
Fixes for failure to decompress to STDOUT.


lrzip-0.616

Fixes for various issues with -O not working with trailing slashes and
outputting to directories that already exist.


lrzip-0.615

Fixed -O not working on lrztar.
Made it less likely to run out of ram when working with STDIN/OUT.
Fixed running out of ram when using -U on huge files.
Fixed corrupt archives being generated from incompressible data.
Fixed corrupt archives being generated from very small files.
Fixed endianness on various platforms for MD5 calculation to work.
Fixed rare corruption when compressing with lzma from STDIN.
Fixed all blank data being generated when compressing from STDIN on OSX.
Performance micro-optimisations.
Fixed corrupt archive being generated when all the same non-zero bytes exist on
large files.


lrzip-0.614

Fixed lrztar not working.


lrzip-0.613

Fixed the bug where massive files would show an incorrect md5 value on
decompression - this was a bug from the md5 code upstream.
Compressing ultra-small files to corrupt archives was fixed.
Compilation on various other platforms was fixed.
A crash with using -S was fixed.


lrzip-0.612

Updated to a new zpaq library back end which is faster and now supports three
different compression levels, which will be activated at lrzip levels -L 1+, 4+
and 8+. This significantly increases the maximum compression available by lrzip
with -L 9.
The include file Lrzip.h used by liblrzip is now properly installed into
$prefix/include.

lrzip-0.611

lrzcat and lrzuntar have been fixed.
The update counter will continue to update even when there is nothing being
matched (like a file full of zeroes).
Numerous optimisations in the rzip stage speeds up the faster compression modes
noticeably.
Checksumming is done in a separate thread during rzip compression for more
compression speed improvements.

lrzip-0.610

The new liblrzip library allows you to add lrzip compression and decompression
to other applications with either simple lrzip_compress and lrzip_decompress
functions or fine control over all the options with low level functions.
Faster rzip stage when files are large enough to require the sliding mmap
feature (usually >1/3 of ram) and in unlimited mode.
A bug where multiple files being compressed or decompressed from the one
command line could have gotten corrupted was fixed.
Modification date of the decompressed file is now set to that of the lrzip
archive (support for storing the original file's date would require modifying
the archive format again).
Compilation warning fixes.
Make lrztar work with directories with spaces in their names.

lrzip-0.608

Faster rzip stage through use of a selective get_sb function.
The bash completion script is no longer installed by default to not conflict
with distribution bash completion packages.
More compilation fixes for non-linux platforms.

lrzip-0.607

A rare case of not being able to decompress archives was fixed.
The lzma library was updated to version 920.
A bash completion script for lrzip was added.
More debugging info was added in maximum verbose mode.
Less messages occur without verbose mode.
FreeBSD and posix compilation fixes were committed.

lrzip-0.606

lrzuntar, which broke last version leaving behind an untarred .tar file, is
working properly again.

lrzip-0.605

Addition of lrzcat - automatically decompresses .lrz files to stdout.
lrzip and lrunzip will no longer automatically output to stdout due to
addition of lrzcat executable, and to be consistent with gzip.
lrzip progress output will no longer spam the output unless the percentage
has changed.
lrzip now has no lower limit on file sizes it will happily compress and is
able to work with zero byte sized files.
The percentage counter when getting file info on small files will not show
%nan.
The executable bit will not be enabled when compressing via a means that
can't preserve the original permissions (e.g. from STDIN).

lrzip-0.604

lrzip will no longer fail with a "resource temporarily unavailable" error
when compressing files over 100GB that require hundreds of threads to
complete.

lrzip-0.603

lrzip now supports stdout without requiring the '-o -' option. It detects when
output is being redirected without a filename and will automatically output to
stdout so you can do:
 lrunzip patch-2.6.38.4.lrz | patch -p1
Apple builds will not have errors on compressing files >2GB in size which
broke with 0.600.
lrztar will properly support -o, -O and -S.
lrzip.conf file now supports encryption.
lrzip will now warn if it's inappropriately passed a directory as an argument
directly.

lrzip-0.602

Fixed wrong symlinks which broke some package generation.
Imposed limits for 32bit machines with way too much ram for their own good.
Disable md5 generation on Apple for now since it's faulty.
Displays full version with -V.
Checks for podman on ./configure
Now builds on Cygwin.
File permissions are better carried over instead of being only 0600.

lrzip-0.601

lrzuntar, lrunzip symlinks and the pod-based manpages are installed again.
Configuration clearly shows now that ASM isn't supported on 64bit.

lrzip-0.600

Compressing/decompressing to/from STDIN/STDOUT now works without generating
any temporary files. Very large files compressed in this way will be less
efficiently compressed than if the whole solid file is presented to lrzip,
but it is guaranteed not to generate temporary files on compression. 
Decompressing files on a machine with the same amount of ram will also not
generate temporary files, but if a file was generated on a larger ram machine,
lrzip might employ temporary files, but they will not be the full size of the
final file.
Decompression should now be faster as the rzip reconstruction stage is mostly
performed in ram before being written to disk, and testing much faster.
Final file sizes should be slightly smaller as block headers are now also
compressed.
Heavy grade encryption is now provided with the -e option. A combination of
a time scaled multiply hashed sha512 password with random salt followed by
aes128 block encryption of all data, including the data headers, provides for
extremely secure encryption. Passwords up to 500 characters in length are
supported, and the same file encrypted with the same password is virtually
guaranteed to never produce the same data twice. All data beyond the basic
lrzip opening header is completely obscured. Don't lose your password!
Lrzip will not try to malloc a negative amount of ram on smaller ram machines,
preferring to decrease the number of threads used when compressing, and then
aborting to a nominal minimum.
A new build configuration system which should be more robust and provides
neater output during compilation.
lrzip should work again on big endian hardware.
lrztar / lrzuntar will no longer use temporary files.

lrzip-0.571

Avoid spurious errors on failing to mmap a file.
Fee space will now be checked to ensure there is enough room for the
compressed or decompressed file and lrzip will abort unless the -f option is
passed to it.
The extra little chunk at the end of every large file should now be fixed.
The file lzma.txt now has unix end-of-lines.
There will be a more accurate summary of what compression window will be used
when lrzip is invoked with STDIN/STDOUT.
STDIN will now be able to show estimated time to completion and percentage
complete once lrzip knows how much file is left.
Temporary files are much less likely to be left lying around.
Less temporary file space will be used when decompressing to stdout.
File checking will not be attempted when it's meaningless (like to stdout).
Times displayed should avoid the nonsense thousands of seconds bug.

lrzip-0.570

Multi-threaded performance has been improved with a significant speed-up on
both compression and decompression. New benchmark results have been added to
the README.benchmarks file.
Visual output has been further improved, with an updated help menu and no
unrelated system errors on failure.
lrzip.conf supports the newer options available.
TMP environment is now respected when using temporary files and TMPDIR can be
set in lrzip.conf.
LRZIP=NOCONFIG environment variable setting can be used to bypass lrzip.conf.
The -M option has been removed as the -U option achieves more and has
understandable semantics.
Memory usage should be very tightly controlled on compression now by default,
using the most possible without running out of ram.
Temporary files generated when doing -t from stdin will no longer be left lying
around.
lrzip will no longer stupidly sit waiting to read from stdin/stdout when called
from a terminal without other arguments.
Executable size will be slightly smaller due to stripping symbols by default
now.
The -T option no longer takes an argument. It simply denotes that lzo testing
should be disabled.
Verbose added to -i now prints a lot more information about an lrzip archive.

lrzip-0.560

Implemented OSX multi-threading by converting all semaphores to pthread_mutexes.
Converted the integrity checking to also use md5 hash checking. As a bonus it
is still backwardly compatible by still storing the crc value, and yet is
faster on large files than the old one. On decompression it detects whether
the md5 value has been stored and chooses what integrity checking to use.
Implemented the -H feature which shows the md5 hash value on compression and
decompression. It is also shown in max verbose mode.
Added information about what integrity testing will be used in verbose mode,
and with the -i option.
Added the -c option which will perform a hash check on the file generated on
disk on decompression, comparing it to that from the archive to validate the
decompressed file.
Modified lrzip to delete broken or damaged files when lrzip is interrupted or
the file generated fails an integrity test.
Added the -k keep option to keep broken or damaged files.
Case reports of corruption have been confirmed to NOT BE DUE TO LRZIP.

lrzip-0.552

Fixed a potential silent corruption bug on decompression.
Fixed compilation on freebsd.
Fixed failures on incompressible blocks with bzip2 or gzip.
Fixed osx failing to work. It does not support threaded compression or
decompression but should work again.

lrzip-0.551

Compressing from stdin should be unbroken again.
Compression values returned at the end of stdin work.
lzma failing to compress a block will not cause a failure.

lrzip-0.550

Speed up compression on large files that take more than one pass by overlapping
work on successive streams, thus using multiple CPUs better.
Fix for failures to decompress large files. Decompression will be slightly
slower but more reliable.
Faster lzma compression by default, less prone to memory failures, but at slight
compression cost.
Recover from multithreaded failures by serialising work that there isn't enough
ram to do in parallel.
Revert the "smooth out spacing" change in 0.544 as it slowed things down instead
of speeding them up.
Larger compression windows are back for 32 bits now that memory usage is kept
under better control.
Fixed some memory allocation issues which may have been causing subtle bugs.

lrzip-0.544

Hopefully a fix for corrupt decompression on large files with multiple stream 0
entries.
Fix for use under uclibc.
Fix for memory allocation errors on large files on 32 bits.
Smooth out spacing of compression threads making better use of CPU on compress
and decompress.
Fix for using -U on ultra-small files.
Use bzip2 on blocks that lzma fails to compress to make sure they are still
compressed.

lrzip-0.543

A fix for when large files being decompressed fail with multithreaded
decompression.
Slight speedup on multithreaded workloads by decreasing the nice value of the
main process compared to the back end threads as it tends to be the rate
limiting component.
Fixed lzma compression windows being set way too small by default.

lrzip-0.542

Lrzip will now try to select sane defaults for memory usage in cases where the
virtual memory heavily overcommits (eg. Linux) as this seriously slows down
compression.
For compression windows larger than 2/3 ram, lrzip will now use a sliding mmap
buffer for better performance.
The progress output is more informative in max verbose mode, and will no longer
do more passes than it estimates.
32 bit machines should be able to use slightly larger windows.
The sliding mmap not working on 2nd pass onwards has been fixed which should
speed up the slowdown of death.

lrzip-0.540

MASSIVE MULTITHREADING on the decompression phase. Provided there are enough
chunks of data in the archived file, lrzip will use as many threads as there
are CPUs for the backend decompression. Much like the multithreading on the
compression side, it makes the slower compression algorithms speed up the most.
Fixed output from being scrambled and consuming a lot of CPU time on threaded
zpaq compression.
Further fixes to ensure window sizes work on 32 bit machines.
Be more careful about testing for how much ram lrzip can use.
Minor build warning fixes.
Minor tweaks to screen output.
Updated benchmarks.

lrzip-0.530

MASSIVE MULTITHREADING on the compression phase. Lrzip will now use as many
threads as you have CPU cores for the back end compression, and even continue
doing the rzip preprocessing stage as long as it can which the other threads
continue. This makes the slower compression algorithms (lzma and zpaq) much
faster on multicore machines, to the point of making zpaq compression almost
as fast as single threaded lzma compression.
-p option added to allow you to specify number of processors to override the
built-in test, or if you wish to disable threading.
-P option to not set permissions has now been removed since failing to set
permissions is only a warning now and not a failure.
Further improvements to the progress output.
Updated benchmarks and docs.

lrzip-0.520

Just changed version numbering back to 2 point.

lrzip-0.5.2

Fixed the Darwin build again.
Fix the corner case of big ram usage on 32 bit zpaq failing due to the
compression window not being limited by limiting zpaq to 600MB windows on 32
bits as well.
Some previous failures now only induce warnings.
Improved progress output.

lrzip-0.5.1

Fixed the build on Darwin.
Rewrote the rzip compression phase to make it possible to use unlimited sized
windows now, not limited by ram. Unfortunately it gets progressively slower in
this mode the bigger the file gets but you can compress a file of any size as
one big compression window with it using the new -U option. Suggest you try
the new improved -M mode first or in combination. See the docs for more
information.
Changed the memory selection system to simply find the largest reasonable sized
window and use that by default instead of guessing the window size.
Setting -M now only affects the window size, trying to find the largest
unreasonably sized window that will still work.
The default compression level is now 9 and affects the rzip compression stage
as well as the backend compression.
Fixed some potential failures during compression.
Improved screen output with more reporting in verbose mode, and chunk size
percentage update.
Fixed file size reporting on compressed files generated from stdin.
Changed to 3 point releases in case we get more than 9 subversions ;)

lrzip-0.50

Rewrote the file format to be up to 5% more compact and slightly faster.
Made the memory initialisation much more robust, with attempted fallback
to still work even when initial settings fail.
Updated a lot of the stdin code.
The most common scenario of compression from stdin now works without
temporary files.
Lots more meaningful warnings if failure occurs.
May be able to decompress files on 32 bit machines that were compressed on 64
bit machines with >2GB windows now if there is enough ram.

lrzip-0.46

Added lrzuntar which works the same as lrztar -d.

Con Kolivas
May 2010

lrzip-0.45

Added docs for lrztar and lrunzip.
Added distclean and maintainer-clean make targets.
Created git repo: http://github.com/ckolivas/lrzip

Con Kolivas
March 2010

lrzip-0.44

Added an lrztar wrapper to compress / decompress whole directories (finally).
Added -i option to give information about a compressed file.

lrzip-0.43

Darwin support updated. Should build on OSX v10.5+
Finally, stdin/stdout support.
Test archive integrity support.
ZPAQ support in config files.

lrzip-0.42

ZPAQ compression update now shows which rzip stream it's currently compressing
making the update more useful. It also doesn't update unnecessarily with every
byte compressed which was slowing it down a LOT.

lrzip-0.41

ZPAQ compression backend! ZPAQ is from the family of "paq" compressors that
have some of the best compression ratios around, but at the cost of extremely
long compression and equally long decompression times. This can be enabled
with the -z option and makes lrzip archives made with this not backwardly
compatible.

lrzip-0.40

Compression windows should be limited by available ram now on 64bit. The limit
on 32bit is still 2GB.
The compression advantages on large files on 64bit machines with large ram
should be substantially better.
The file format is no longer compatible with earlier versions of lrzip.
Support for decompressing older formats is present, but all new files will
be generated in the new format.
Minor speedups.
Decompression should no longer stall at 4GB boundaries for extended periods
making decompression much faster on files >4GB in size.
Documentation and benchmark updates galore.

lrzip-0.31

The window size limit is now 2GB on both 32bit and 64bit. While it appears to be
smaller than the old windows, only 900MB was being used on .30 even though it
claimed to use more. This can cause huge improvements in the compression of very
large files. Flushing of data to disk between compression windows was
implemented to minimise disk thrashing of read vs write.

Con Kolivas
November 2009

lrzip-0.30

-P option to not set permissions on output files allowing you to write to
braindead filesystems (eg fat32).
Probably other weird and wonderful bugs have been introduced.

Con Kolivas
November 2009

lrzip-0.24 has updated functionality

FEATURE ENHANCEMENTS
lrzip.conf file may be used to set default parameters.
Omit conf using environment: LRZIP=NOCONFIG lrzip.....
LRZIP environment variable may be used in the future
to store certain types of parameters.

LZMA SDK has been upgraded to version 4.63. This
version fixes some problems certain users observed,
and is much simpler using a C-only wrapper
interface.

lrzip now is able to compute an ETA for completion.
In order to do this, the file must be larger than
one compression window in size. That is, is the
compression window is 500MB, and the file is 1GB,
then after the first pass, an ETA will be computed.
If the file is smaller, then no estimate can be made.

lrzip is now able to compute MB/s transfer speeds
for both compression and decompression.

CLEANUPS
Some file cleanups have been done.

Peter Hyman
January 2009
pete@peterhyman.com

lrzip-0.22 update
FEATURE ENHANCEMENTS

-g option. Now supports gzip compression. Very fast!
Expanded dictionary buffer size in lzma compressor.
Variable, expanded dictionary size buffer in both lzma
 compressor and decompressor.
Improved output during compression when using -vv.
Multi-threading supprt when using multiple processors
 or dual core processors when using lzma compression.
 This results in a nearly 2x speed improvement.
Assembler module support to speed up CRC checking.
Improvements in autotools usage, system detection
 and Makefile enhancements.
Lrzip now has a timer that will print total time
 at the end of a compression or decompression if
 -q command line option is not used.

BUG FIX!!!

Even though lrzip uses a compression threshold to
prevent the lzma compressor from getting data that
may not be compressible, there was still a possibility
that lrzip could hang. This was because a data chunk
could contain an uncompressible segment and if the
lzma compressor got it, it would hang.

THANKS TO LASSE COLLIN for uncovering the error in
the lzma wrapper code that was causing the hangup.

January 2008
Peter Hyman
pete@peterhyman.com<|MERGE_RESOLUTION|>--- conflicted
+++ resolved
@@ -1,9 +1,6 @@
-<<<<<<< HEAD
-=======
 lrzip-next: August 25, 2023 v 0.12.2
 BUGFIX. Revert the fix for #132. Again...
 
->>>>>>> a864e4e0
 lrzip-next: August 15, 2023 v 0.12.1
 Add --nobemt option. No Backend Multi Threading.
 This option will inhibit lzma from using multiple
