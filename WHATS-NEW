--- conflicted
+++ resolved
@@ -1,17 +1,6 @@
-<<<<<<< HEAD
-lrzip-next: October 13, 2023 v 0.12.3
-Update lzo compression methods. Use all 5 available
-lzo1x compression functions.
-lzo1x_11_compress, uses 8k workmem
-lzo1x_12_compress, uses 16k workmem
-lzo1x_compress, uses 32k workmem
-lzo1x_15_compress, uses 128k workmem
-lzo1x_999_compress, uses 224k workmem
-=======
 lrzip-next: October 24, 2023 v 0.12.3
 Update lzo backend compressor to use
 lzo1x_999_compress() function for compression level 9.
->>>>>>> cdf5a119
 
 lrzip-next: August 25, 2023 v 0.12.2
 BUGFIX. Revert the fix for #132. Again...
