--- conflicted
+++ resolved
@@ -1,4 +1,6 @@
-<<<<<<< HEAD
+Enhance compatibility of gitdesc.sh for MacOS and small systems.
+Thanks Lucas Rademaker
+
 lrzip-next v0.8.2
 Store ZPAQ compression level and block size in magic header.
 See write_magic() function and magic.header.txt for details.
@@ -8,10 +10,6 @@
 lzma finder ASM module (x86_64 only)
 LZMA 21.03beta SDK
 All new Magic Header. 18 bytes vs 24.
-=======
-Enhance compatibility of gitdesc.sh for MacOS and small systems.
-Thanks Lucas Rademaker
->>>>>>> e5598315
 
 lrzip-next 0.7.60
 Get file info from encrypted files using lrzip-next -i.
