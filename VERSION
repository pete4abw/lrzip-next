# Version file for lrzip-next
# in case tarball downloaded

Major: 0
Minor: 12
<<<<<<< HEAD
Micro: 1
=======
Micro: 2
>>>>>>> a864e4e0
<|MERGE_RESOLUTION|>--- conflicted
+++ resolved
@@ -3,8 +3,4 @@
 
 Major: 0
 Minor: 12
-<<<<<<< HEAD
-Micro: 1
-=======
-Micro: 2
->>>>>>> a864e4e0
+Micro: 2